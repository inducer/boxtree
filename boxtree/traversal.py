from __future__ import division

__copyright__ = "Copyright (C) 2012 Andreas Kloeckner"

__license__ = """
Permission is hereby granted, free of charge, to any person obtaining a copy
of this software and associated documentation files (the "Software"), to deal
in the Software without restriction, including without limitation the rights
to use, copy, modify, merge, publish, distribute, sublicense, and/or sell
copies of the Software, and to permit persons to whom the Software is
furnished to do so, subject to the following conditions:

The above copyright notice and this permission notice shall be included in
all copies or substantial portions of the Software.

THE SOFTWARE IS PROVIDED "AS IS", WITHOUT WARRANTY OF ANY KIND, EXPRESS OR
IMPLIED, INCLUDING BUT NOT LIMITED TO THE WARRANTIES OF MERCHANTABILITY,
FITNESS FOR A PARTICULAR PURPOSE AND NONINFRINGEMENT. IN NO EVENT SHALL THE
AUTHORS OR COPYRIGHT HOLDERS BE LIABLE FOR ANY CLAIM, DAMAGES OR OTHER
LIABILITY, WHETHER IN AN ACTION OF CONTRACT, TORT OR OTHERWISE, ARISING FROM,
OUT OF OR IN CONNECTION WITH THE SOFTWARE OR THE USE OR OTHER DEALINGS IN
THE SOFTWARE.
"""

import numpy as np
from pytools import Record, memoize_method
import pyopencl as cl
import pyopencl.array  # noqa
import pyopencl.cltypes  # noqa
from pyopencl.elementwise import ElementwiseTemplate
from mako.template import Template
from boxtree.tools import AXIS_NAMES, DeviceDataRecord

import logging
logger = logging.getLogger(__name__)

from pytools import ProcessLogger, log_process

# {{{ preamble

# This 'walk' mechanism walks over 'child' boxes in the tree.

TRAVERSAL_PREAMBLE_MAKO_DEFS = r"""//CL:mako//
<%def name="walk_init(start_box_id)">
    box_id_t walk_box_stack[NLEVELS];
    int walk_morton_nr_stack[NLEVELS];

    // start at root
    int walk_stack_size = 0;
    box_id_t walk_parent_box_id = ${start_box_id};
    int walk_morton_nr = 0;
    bool continue_walk = true;
</%def>

<%def name="walk_get_box_id()">
    box_id_t walk_box_id = box_child_ids[
        walk_morton_nr * aligned_nboxes + walk_parent_box_id];
</%def>

<%def name="walk_advance()">
    while (true)
    {
        ++walk_morton_nr;
        if (walk_morton_nr < ${2**dimensions})
            break;

        // Ran out of children, pull the next guy off the stack
        // and advance him.

        continue_walk = (
            // Stack empty? Abort.
            walk_stack_size > 0
            );

        if (continue_walk)
        {
            --walk_stack_size;
            dbg_printf(("    ascend\n"));
            walk_parent_box_id = walk_box_stack[walk_stack_size];
            walk_morton_nr = walk_morton_nr_stack[walk_stack_size];
        }
        else
        {
            dbg_printf(("done\n"));
            break;
        }
    }
</%def>

<%def name="walk_push(new_box)">
    walk_box_stack[walk_stack_size] = walk_parent_box_id;
    walk_morton_nr_stack[walk_stack_size] = walk_morton_nr;
    ++walk_stack_size;

    %if debug:
    if (walk_stack_size >= NLEVELS)
    {
        dbg_printf(("  ** ERROR: overran levels stack\n"));
        return;
    }
    %endif

    walk_parent_box_id = ${new_box};
    walk_morton_nr = 0;
</%def>

<%def name="load_center(name, box_id, declare=True)">
    %if declare:
        coord_vec_t ${name} = (coord_vec_t)(
    %else:
        ${name} = (coord_vec_t)(
    %endif
        %for i in range(dimensions):
            box_centers[aligned_nboxes * ${i} + ${box_id}]
            %if i + 1 < dimensions:
                ,
            %endif
        %endfor
        );
</%def>

<%def name="load_true_box_extent(name, box_id, kind, declare=True)">
    %if declare:
        coord_vec_t ${name}_ext_center, ${name}_radii_vec;
    %endif

    {
        %for bound in ["min", "max"]:
                coord_vec_t ${name}_${bound} = (coord_vec_t)(
                %for iaxis in range(dimensions):
                    box_${kind}_bounding_box_${bound}[
                        ${iaxis} * aligned_nboxes + ${box_id}]
                    %if iaxis + 1 < dimensions:
                        ,
                    %endif
                %endfor
                );
        %endfor

        ${name}_ext_center = ((coord_vec_t) 0.5) * (${name}_min + ${name}_max);
        ${name}_radii_vec = ((coord_vec_t) 0.5) * (${name}_max - ${name}_min);
    }
</%def>

<%def name="check_l_infty_ball_overlap(
        is_overlapping, box_id, ball_radius, ball_center)">
    {
        ${load_center("box_center", box_id)}
        int box_level = box_levels[${box_id}];
        coord_t size_sum = LEVEL_TO_RAD(box_level) + ${ball_radius};
        coord_t max_dist = 0;
        %for i in range(dimensions):
            max_dist = fmax(max_dist,
                fabs(${ball_center}.s${i} - box_center.s${i}));
        %endfor
        ${is_overlapping} = max_dist <= size_sum;
    }
</%def>
"""


TRAVERSAL_PREAMBLE_TYPEDEFS_AND_DEFINES = r"""//CL//
${box_flags_enum.get_c_defines()}
${box_flags_enum.get_c_typedef()}

typedef ${dtype_to_ctype(box_id_dtype)} box_id_t;
%if particle_id_dtype is not None:
    typedef ${dtype_to_ctype(particle_id_dtype)} particle_id_t;
%endif
## Convert to dict first, as this may be passed as a tuple-of-tuples.
<% vec_types_dict = dict(vec_types) %>
typedef ${dtype_to_ctype(coord_dtype)} coord_t;
typedef ${dtype_to_ctype(vec_types_dict[coord_dtype, dimensions])} coord_vec_t;

#define COORD_T_MACH_EPS ((coord_t) ${ repr(np.finfo(coord_dtype).eps) })

#define NLEVELS ${max_levels}

#define LEVEL_TO_RAD(level) \
        (root_extent * 1 / (coord_t) (1 << (level + 1)))

%if 0:
    #define dbg_printf(ARGS) printf ARGS
%else:
    #define dbg_printf(ARGS) /* */
%endif

#define square(x) ((x)*(x))
"""


TRAVERSAL_PREAMBLE_TEMPLATE = (
    TRAVERSAL_PREAMBLE_MAKO_DEFS
    + TRAVERSAL_PREAMBLE_TYPEDEFS_AND_DEFINES)

# }}}

# {{{ adjacency test

HELPER_FUNCTION_TEMPLATE = r"""//CL//

/*
These adjacency tests check the l^\infty distance between centers to check whether
two boxes are adjacent or overlapping.

Rather than a 'small floating point number', these adjacency test routines use the
smaller of the source/target box radii as the floating point tolerance, which
calls the following configuration 'adjacent' even though it actually is not:

    +---------+     +---------+
    |         |     |         |
    |         |     |         |
    |    o    |     |    o<--->
    |         |  r  |       r |
    |         |<--->|         |
    +---------+     +---------+

This is generically OK since one would expect the distance between the edge of
a large box and the edge of a smaller box to be a integer multiple of the
smaller box's diameter (which is twice its radius, our tolerance).
*/


inline bool is_adjacent_or_overlapping_with_neighborhood(
    coord_t root_extent,
    coord_vec_t target_center, int target_level,
    coord_t target_box_neighborhood_size,
    coord_vec_t source_center, int source_level)
{
    // This checks if the source box overlaps the target box
    // including a neighborhood of target_box_neighborhood_size boxes
    // of the same size as the target box.

    coord_t target_rad = LEVEL_TO_RAD(target_level);
    coord_t source_rad = LEVEL_TO_RAD(source_level);
    coord_t rad_sum = (
        (2*(target_box_neighborhood_size-1) + 1) * target_rad
        + source_rad);
    coord_t slack = rad_sum + fmin(target_rad, source_rad);

    coord_t l_inf_dist = 0;
    %for i in range(dimensions):
        l_inf_dist = fmax(
            l_inf_dist,
            fabs(target_center.s${i} - source_center.s${i}));
    %endfor

    return l_inf_dist <= slack;
}

inline bool is_adjacent_or_overlapping(
    coord_t root_extent,
    // note: order does not matter
    coord_vec_t target_center, int target_level,
    coord_vec_t source_center, int source_level)
{
    return is_adjacent_or_overlapping_with_neighborhood(
        root_extent,
        target_center, target_level,
        1,
        source_center, source_level);
}

"""

# }}}

# {{{ sources and their parents, targets

SOURCES_PARENTS_AND_TARGETS_TEMPLATE = r"""//CL//

void generate(LIST_ARG_DECL USER_ARG_DECL box_id_t box_id)
{
    box_flags_t flags = box_flags[box_id];

    if (flags & BOX_HAS_OWN_SOURCES)
    { APPEND_source_boxes(box_id); }

    if (flags & BOX_HAS_CHILD_SOURCES)
    { APPEND_source_parent_boxes(box_id); }

    %if not sources_are_targets:
        if (flags & BOX_HAS_OWN_TARGETS)
        { APPEND_target_boxes(box_id); }
    %endif
    if (flags & (BOX_HAS_CHILD_TARGETS | BOX_HAS_OWN_TARGETS))
    { APPEND_target_or_target_parent_boxes(box_id); }
}
"""

# }}}

# {{{ level start box nrs

LEVEL_START_BOX_NR_EXTRACTOR_TEMPLATE = ElementwiseTemplate(
    arguments="""//CL//
    box_id_t *level_start_box_nrs,
    box_level_t *box_levels,
    box_id_t *box_list,
    box_id_t *list_level_start_box_nrs,
    """,

    operation=r"""//CL//
        // Kernel is ranged so that this is true:
        // assert(i > 0);

        box_id_t my_box_id = box_list[i];
        int my_level = box_levels[my_box_id];

        bool is_level_leading_box;
        if (i == 0)
            is_level_leading_box = true;
        else
        {
            box_id_t prev_box_id = box_list[i-1];
            box_id_t my_level_start = level_start_box_nrs[my_level];

            is_level_leading_box = (
                    prev_box_id < my_level_start
                    && my_level_start <= my_box_id);
        }

        if (is_level_leading_box)
            list_level_start_box_nrs[my_level] = i;
    """,
    name="extract_level_start_box_nrs")

# }}}

# {{{ box extents

BOX_EXTENTS_FINDER_TEMPLATE = ElementwiseTemplate(
    arguments="""//CL:mako//
    box_id_t aligned_nboxes,
    box_id_t *box_child_ids,
    coord_t *box_centers,
    particle_id_t *box_particle_starts,
    particle_id_t *box_particle_counts_nonchild

    %for iaxis in range(dimensions):
        , const coord_t *particle_${AXIS_NAMES[iaxis]}
    %endfor
    ,
    const coord_t *particle_radii,
    int enable_radii,

    coord_t *box_particle_bounding_box_min,
    coord_t *box_particle_bounding_box_max,
    """,

    operation=TRAVERSAL_PREAMBLE_MAKO_DEFS + r"""//CL:mako//
        box_id_t ibox = i;

        ${load_center("box_center", "ibox")}

        <% axis_names = AXIS_NAMES[:dimensions] %>

        // incorporate own particles
        %for iaxis, ax in enumerate(axis_names):
            coord_t min_particle_${ax} = box_center.s${iaxis};
            coord_t max_particle_${ax} = box_center.s${iaxis};
        %endfor

        particle_id_t start = box_particle_starts[ibox];
        particle_id_t stop = start + box_particle_counts_nonchild[ibox];

        for (particle_id_t iparticle = start; iparticle < stop; ++iparticle)
        {
            coord_t particle_rad = 0;
            %if sources_have_extent or targets_have_extent:
                // If only one has extent, then the radius array for the other
                // may well be a null pointer.
                if (enable_radii)
                    particle_rad = particle_radii[iparticle];
            %endif

            %for iaxis, ax in enumerate(axis_names):
                coord_t particle_coord_${ax} = particle_${ax}[iparticle];

                min_particle_${ax} = min(
                    min_particle_${ax},
                    particle_coord_${ax} - particle_rad);
                max_particle_${ax} = max(
                    max_particle_${ax},
                    particle_coord_${ax} + particle_rad);
            %endfor
        }

        // incorporate child boxes
        for (int morton_nr = 0; morton_nr < ${2**dimensions}; ++morton_nr)
        {
            box_id_t child_id = box_child_ids[
                    morton_nr * aligned_nboxes + ibox];

            if (child_id == 0)
                continue;

            %for iaxis, ax in enumerate(axis_names):
                min_particle_${ax} = min(
                    min_particle_${ax},
                    box_particle_bounding_box_min[
                        ${iaxis} * aligned_nboxes + child_id]);
                max_particle_${ax} = max(
                    max_particle_${ax},
                    box_particle_bounding_box_max[
                        ${iaxis} * aligned_nboxes + child_id]);
            %endfor
        }

        // write result
        %for iaxis, ax in enumerate(axis_names):
            box_particle_bounding_box_min[
                ${iaxis} * aligned_nboxes + ibox] = min_particle_${ax};
            box_particle_bounding_box_max[
                ${iaxis} * aligned_nboxes + ibox] = max_particle_${ax};
        %endfor
    """,
    name="find_box_extents")

# }}}

# {{{ same-level non-well-separated boxes (generalization of "colleagues")

SAME_LEVEL_NON_WELL_SEP_BOXES_TEMPLATE = r"""//CL//

void generate(LIST_ARG_DECL USER_ARG_DECL box_id_t box_id)
{
    ${load_center("center", "box_id")}

    if (box_id == 0)
    {
        // The root has no boxes on the same level, nws or not.
        return;
    }

    int level = box_levels[box_id];

    dbg_printf(("box id: %d level: %d\n", box_id, level));

    // To find this box's same-level nws boxes, start at the top of the tree, descend
    // into adjacent (or overlapping) parents.
    ${walk_init(0)}

    while (continue_walk)
    {
        ${walk_get_box_id()}

        dbg_printf(("  level: %d walk parent box id: %d morton: %d child id: %d\n",
            walk_stack_size, walk_parent_box_id, walk_morton_nr, walk_box_id));

        if (walk_box_id)
        {
            ${load_center("walk_center", "walk_box_id")}

            bool a_or_o = is_adjacent_or_overlapping_with_neighborhood(
                    root_extent,
                    center, level,
                    ${well_sep_is_n_away},
                    walk_center, box_levels[walk_box_id]);

            if (a_or_o)
            {
                // walk_box_id lives on level walk_stack_size+1.
                if (walk_stack_size+1 == level && walk_box_id != box_id)
                {
                    dbg_printf(("    found same-lev nws\n"));
                    APPEND_same_level_non_well_sep_boxes(walk_box_id);
                }
                else
                {
                    // We want to descend into this box. Put the current state
                    // on the stack.

                    dbg_printf(("    descend\n"));
                    ${walk_push("walk_box_id")}

                    continue;
                }
            }
            else
            {
                dbg_printf(("    not adjacent\n"));
            }
        }

        ${walk_advance()}
    }
}

"""

# }}}

# {{{ neighbor source boxes ("list 1")

NEIGBHOR_SOURCE_BOXES_TEMPLATE = r"""//CL//

void generate(LIST_ARG_DECL USER_ARG_DECL box_id_t target_box_number)
{
    // /!\ target_box_number is *not* a box_id, despite the type.
    // It's the number of the source box we're currently processing.

    box_id_t box_id = target_boxes[target_box_number];

    ${load_center("center", "box_id")}

    int level = box_levels[box_id];

    dbg_printf(("box id: %d level: %d\n", box_id, level));

    // root box is not part of walk, check it up front.
    // Also no need to check for overlap-iness. The root box
    // overlaps *everybody*.

    {
        box_flags_t root_flags = box_flags[0];
        if (root_flags & BOX_HAS_OWN_SOURCES)
        {
            APPEND_neighbor_source_boxes(0);
        }
    }

    // To find this box's adjacent boxes, start at the top of the tree, descend
    // into adjacent (or overlapping) parents.
    ${walk_init(0)}

    while (continue_walk)
    {
        ${walk_get_box_id()}

        dbg_printf(("  walk parent box id: %d morton: %d child id: %d level: %d\n",
            walk_parent_box_id, walk_morton_nr, walk_box_id, walk_stack_size));

        if (walk_box_id)
        {
            ${load_center("walk_center", "walk_box_id")}

            bool a_or_o = is_adjacent_or_overlapping(
                root_extent,
                center, level,
                walk_center, box_levels[walk_box_id]);

            if (a_or_o)
            {
                box_flags_t flags = box_flags[walk_box_id];
                /* walk_box_id == box_id is ok */
                if (flags & BOX_HAS_OWN_SOURCES)
                {
                    dbg_printf(("    neighbor source box\n"));

                    APPEND_neighbor_source_boxes(walk_box_id);
                }

                if (flags & BOX_HAS_CHILD_SOURCES)
                {
                    // We want to descend into this box. Put the current state
                    // on the stack.

                    dbg_printf(("    descend\n"));

                    ${walk_push("walk_box_id")}

                    continue;
                }
            }
            else
            {
                dbg_printf(("    not adjacent\n"));
            }
        }

        ${walk_advance()}
    }
}

"""

# }}}

# {{{ from well-separated siblings ("list 2")

FROM_SEP_SIBLINGS_TEMPLATE = r"""//CL//

void generate(LIST_ARG_DECL USER_ARG_DECL box_id_t itarget_or_target_parent_box)
{
    box_id_t box_id = target_or_target_parent_boxes[itarget_or_target_parent_box];

    ${load_center("center", "box_id")}

    int level = box_levels[box_id];

    box_id_t parent = box_parent_ids[box_id];
    if (parent == box_id)
        return;

    box_id_t parent_slnf_start = same_level_non_well_sep_boxes_starts[parent];
    box_id_t parent_slnf_stop = same_level_non_well_sep_boxes_starts[parent+1];

    // /!\ i is not a box_id, it's an index into same_level_non_well_sep_boxes_list.
    for (box_id_t i = parent_slnf_start; i < parent_slnf_stop; ++i)
    {
        box_id_t parent_nf = same_level_non_well_sep_boxes_lists[i];

        for (int morton_nr = 0; morton_nr < ${2**dimensions}; ++morton_nr)
        {
            box_id_t sib_box_id = box_child_ids[
                    morton_nr * aligned_nboxes + parent_nf];

            if (sib_box_id == 0)
                continue;

            ${load_center("sib_center", "sib_box_id")}

            bool sep = !is_adjacent_or_overlapping_with_neighborhood(
                root_extent,
                center, level,
                ${well_sep_is_n_away},
                sib_center, box_levels[sib_box_id]);

            if (sep)
            {
                APPEND_from_sep_siblings(sib_box_id);
            }
        }
    }
}
"""

# }}}

# {{{ from separated smaller ("list 3")

FROM_SEP_SMALLER_TEMPLATE = r"""//CL//

void generate(LIST_ARG_DECL USER_ARG_DECL box_id_t target_box_number)
{
    // /!\ target_box_number is *not* a box_id, despite the type.
    // It's the number of the target box we're currently processing.

    box_id_t tgt_box_id = target_boxes[target_box_number];

    ${load_center("tgt_center", "tgt_box_id")}

    int tgt_level = box_levels[tgt_box_id];

    %if targets_have_extent:
        %if from_sep_smaller_crit in ["static_linf", "static_l2"]:
            coord_t tgt_stickout_l_inf_rad =
                (1 + stick_out_factor) * LEVEL_TO_RAD(tgt_level);

        %elif from_sep_smaller_crit == "precise_linf":
            ${load_true_box_extent("tgt", "tgt_box_id", "target")}
            // defines tgt_ext_center, tgt_radii_vec

        %endif
    %endif

    box_id_t slnws_start = same_level_non_well_sep_boxes_starts[tgt_box_id];
    box_id_t slnws_stop = same_level_non_well_sep_boxes_starts[tgt_box_id+1];

    // /!\ i is not a box_id, it's an index into same_level_non_well_sep_boxes_lists.
    for (box_id_t i = slnws_start; i < slnws_stop; ++i)
    {
        box_id_t same_lev_nws_box = same_level_non_well_sep_boxes_lists[i];

        if (same_lev_nws_box == tgt_box_id)
            continue;

        // Colleagues (same-level NWS boxes) for 1-away are always adjacent, so
        // we always want to descend into them. For 2-away, we may already
        // satisfy the criteria for being in list 3 and therefore may never
        // need to descend. Hence include the start box in the search here
        // if we're in the two-or-more-away case.
        ${walk_init("same_lev_nws_box")}

        while (continue_walk)
        {
            // Loop invariant:
            // walk_parent_box_id is, at first, always adjacent to tgt_box_id.
            //
            // This is true at the first level because colleagues are adjacent
            // by definition, and is kept true throughout the walk by only descending
            // into adjacent boxes.
            //
            // As we descend, we may find a child of an adjacent box that is
            // non-adjacent to tgt_box_id.
            //
            // If neither sources nor targets have extent, then that
            // nonadjacent child box is added to tgt_box_id's from_sep_smaller
            // ("list 3far") and that's it.
            //
            // If they have extent, then while they may be separated, the
            // intersection of tgt_box_id's and the child box's stick-out region
            // may be non-empty, and we thus need to add that child to
            // from_sep_close_smaller ("list 3 close") for the interaction to be
            // done by direct evaluation. We also need to descend into that
            // child.

            ${walk_get_box_id()}

            dbg_printf(("  walk parent box id: %d morton: %d child id: %d\n",
                walk_parent_box_id, walk_morton_nr, walk_box_id));

            box_flags_t child_box_flags = box_flags[walk_box_id];

            if (walk_box_id &&
                    (child_box_flags &
                            (BOX_HAS_OWN_SOURCES | BOX_HAS_CHILD_SOURCES)))
            {
                ${load_center("walk_center", "walk_box_id")}

                int walk_level = box_levels[walk_box_id];

                bool in_list_1 = is_adjacent_or_overlapping(root_extent,
                    tgt_center, tgt_level, walk_center, walk_level);

                if (in_list_1)
                {
                    if (child_box_flags & BOX_HAS_CHILD_SOURCES)
                    {
                        // We want to descend into this box. Put the current state
                        // on the stack.

                        if (walk_level <= from_sep_smaller_source_level
                                || from_sep_smaller_source_level == -1)
                        {
                            ${walk_push("walk_box_id")}
                            continue;
                        }
                        // otherwise there's no point to descending further.
                    }
                }
                else
                {
                    bool meets_sep_crit;

                    <% assert not sources_have_extent %>

                    %if not targets_have_extent:
                        meets_sep_crit = true;

                    %elif from_sep_smaller_crit == "static_linf":
                        {
                            coord_t source_rad = LEVEL_TO_RAD(walk_level);

                            // l^infty distance between source box and target box.
                            // Negative indicates overlap.
                            coord_t l_inf_dist = 0;
                            %for i in range(dimensions):
                                l_inf_dist = fmax(
                                    l_inf_dist,
                                    fabs(tgt_center.s${i} - walk_center.s${i})
                                    - tgt_stickout_l_inf_rad
                                    - source_rad);
                            %endfor

                            meets_sep_crit = l_inf_dist >=
                                (2 - 8 * COORD_T_MACH_EPS) * source_rad;
                        }

                    %elif from_sep_smaller_crit == "precise_linf":
                        {

                            coord_t source_rad = LEVEL_TO_RAD(walk_level);

                            // l^infty distance between source box and target box.
                            // Negative indicates overlap.
                            coord_t l_inf_dist = 0;
                            %for i in range(dimensions):
                                l_inf_dist = fmax(
                                    l_inf_dist,
                                    fabs(tgt_ext_center.s${i} - walk_center.s${i})
                                    - tgt_radii_vec.s${i}
                                    - source_rad);
                            %endfor

                            meets_sep_crit = l_inf_dist >=
                                (2 - 8 * COORD_T_MACH_EPS) * source_rad;

                        }

                    %elif from_sep_smaller_crit == "static_l2":
                        {
                            coord_t source_l_inf_rad = LEVEL_TO_RAD(walk_level);

                            // l^2 distance between source box and target centers.
                            coord_t l_2_squared_center_dist =
                                0
                                %for i in range(dimensions):
                                    + square(tgt_center.s${i} - walk_center.s${i})
                                %endfor
                                ;

                            <% assert not sources_have_extent %>

                            // We're considering convergence of a multipole
                            // in the (square) source box at all locations
                            // in the (round) target box. We need

                            // src_box_l2_radius
                            //    / d_2(src_box_center, tgt_box) <= sqrt(d)/3

                            // <=>

                            // src_box_linf_radius * sqrt(d)
                            //    / d_2(src_box_center, tgt_box) <= sqrt(d)/3

                            // <=>

                            // 3 * src_box_linf_radius
                            //    <= d_2(src_box_center, tgt_box)

                            // <=>

                            // 3 * src_box_linf_radius
                            //    <= d_2(src_box_center, tgt_box_center)
                            //    - sqrt(d) * tgt_stickout_l_inf_rad

                            // <=> (because why not)

                            // 2 * src_box_linf_radius
                            //    <= d_2(src_box_center, tgt_box_center)
                            //    - sqrt(d) * tgt_stickout_l_inf_rad
                            //    - src_box_linf_radius

                            coord_t rhs =
                                sqrt(l_2_squared_center_dist)
                                - sqrt((coord_t) (${dimensions}))
                                    * tgt_stickout_l_inf_rad
                                - source_l_inf_rad;

                            meets_sep_crit = (
                                (2 - 8 * COORD_T_MACH_EPS) * source_l_inf_rad
                                <= rhs);
                        }

                    %else:
                        <% raise ValueError(
                            "unknown value of from_sep_smaller_crit: %s"
                            % from_sep_smaller_crit) %>
                    %endif

                    // We're no longer *immediately* adjacent to our target
                    // box, but our stick-out regions might still have a
                    // non-empty intersection.

                    // If the number of particles in this box is below the
                    // source count threshold, it can be moved to a "close" list.
                    // This is a performance optimization.

                    bool close_lists_exist = ${"true" \
                        if sources_have_extent or targets_have_extent \
                        else "false"};

                    bool force_close_list_for_low_interaction_count =
                        close_lists_exist &&
                        (box_source_counts_cumul[walk_box_id]
                            < from_sep_smaller_min_nsources_cumul);

                    if (meets_sep_crit &&
                        !force_close_list_for_low_interaction_count)
                    {
                        if (from_sep_smaller_source_level == walk_level)
                            APPEND_from_sep_smaller(walk_box_id);
                    }
                    else
                    {
                    %if sources_have_extent or targets_have_extent:
                        // from_sep_smaller_source_level == -1 means "only build
                        // list 3 close", with sources on any level.
                        // This kernel will be run once per source level to
                        // generate per-level list 3, and once
                        // (not per level) to generate list 3 close.

                        if (
                               (child_box_flags & BOX_HAS_OWN_SOURCES)
                               && (from_sep_smaller_source_level == -1))
                            APPEND_from_sep_close_smaller(walk_box_id);

                        if (child_box_flags & BOX_HAS_CHILD_SOURCES)
                        {
                            ${walk_push("walk_box_id")}
                            continue;
                        }
                    %endif
                    }
                }
            }
            ${walk_advance()}
        }
    }
}
"""

# }}}

# {{{ from separated bigger ("list 4")

# List 4 consists of source boxes that 'missed the boat' on entering the downward
# propagation through list 2. That is, they are non-well-separated from the
# target box itself or a box in its chain of parents. In addition, they are
# not adjacent to the target box and have the same size or are bigger.
#
# To be in list 4, a box must have its own sources. In the no-extents case,
# this will happen only if that box is a leaf, but for the with-extents case,
# any box can have sources.
#
# (Yes, you read that right--same-level non-well separated boxes *can* be in
# list 4, although only for 2+-away. They *could* also use list 3, but that
# would be less efficient because it would not make use of the downward
# propagation.)
#
# For a box not well-separated from the target box or one of its parents, we
# check whether the box is adjacent to our target box (in its list 1).  If so,
# we don't need to consider it (because the interaction to this box will be
# mediated by list 1).
#
# Case I: Neither sources nor targets have extent
#
# In this case and once non-membership in list 1 has been verified, list 4
# membership is simply a matter of deciding whether the source box's
# contribution should enter the downward propagation at this target box or
# whether it has already entered it at a parent of the target box.
#
# It suffices to check this for the immediate parent because the check has to
# be monotone: Child boxes are subsets of parent boxes, and therefore any
# minimum distance requirement satisfied by the parent will also be satisfied
# by the child. Thus, if the source box is in the target box's parent's list 4,
# then it entered downward propagation with it or another ancestor.
#
# Case II: Sources or targets have extent
#
# The with-extents case is conceptually similar to the no-extents case, however
# there is an extra 'separation requirement' based on the extents that, if not
# satisfied, may prevent a source box from entering the downward propagation
# at a given box. If we once again assume monotonicity of this 'separation
# requirement' check, then simply verifying whether or not the interaction from
# the source box would be *allowed* to enter the downward propagation at the
# parent suffices to determine whether the target box may be responsible for
# entering the source interaction into the downward propagation.
#
# In cases where the source box is not yet part of the downward propagation
# received from the parent and also not eligible for entering downward
# propagation at this box (noting that this can only happen in the with-extents
# case), the interaction is added to the (non-downward-propagating) 'list 4
# close' (from_sep_close_bigger).


FROM_SEP_BIGGER_TEMPLATE = r"""//CL//

inline bool meets_sep_bigger_criterion(
    coord_t root_extent,
    coord_vec_t target_center, int target_level,
    coord_vec_t source_center, int source_level,
    coord_t stick_out_factor)
{
    <%
        assert not sources_have_extent
    %>

    // What we are interested in ensuring is that

    // (*)
    // d_2(src_box, tgt_center)
    //     >= 3 * (radius of tgt box potentially
    //                   including stick-out)

    // (because convergence factors are in l^2,
    // irrespective of how we measure)

    // Since d_2(a, b) >= d_inf(a, b), ensuring that
    // (*) holds with d_inf implies that it also holds
    // with d_2.

    coord_t target_rad = LEVEL_TO_RAD(target_level);
    coord_t source_rad = LEVEL_TO_RAD(source_level);
    coord_t max_allowed_center_l_inf_dist = (
        3 * (1 + stick_out_factor) * target_rad
        +  source_rad);

    coord_t l_inf_dist = 0;
    %for i in range(dimensions):
        l_inf_dist = fmax(
            l_inf_dist,
            fabs(target_center.s${i} - source_center.s${i}));
    %endfor

    return l_inf_dist >= max_allowed_center_l_inf_dist * (1 - 8 * COORD_T_MACH_EPS);
}


void generate(LIST_ARG_DECL USER_ARG_DECL box_id_t itarget_or_target_parent_box)
{
    box_id_t tgt_ibox = target_or_target_parent_boxes[itarget_or_target_parent_box];
    ${load_center("tgt_box_center", "tgt_ibox")}

    int tgt_box_level = box_levels[tgt_ibox];
    // The root box has no parents, so no list 4.
    if (tgt_box_level == 0)
        return;

    box_id_t tgt_parent_box_id = box_parent_ids[tgt_ibox];
    const int tgt_parent_level = tgt_box_level - 1;
    ${load_center("parent_center", "tgt_parent_box_id")}

    box_flags_t tgt_box_flags = box_flags[tgt_ibox];

    %if well_sep_is_n_away == 1:
        // In a 1-away FMM, tgt_ibox's colleagues are by default uninteresting
        // (i.e. not in list 4) because they're adjacent. So in this case, we
        // may directly jump to the parent level.

        int walk_level = tgt_box_level - 1;
        box_id_t current_tgt_parent_box_id = tgt_parent_box_id;
    %else:
        // In a 2+-away FMM, tgt_ibox's same-level non-well-separated boxes *may*
        // be sufficiently separated from tgt_ibox to be in its list 4.

        int walk_level = tgt_box_level;
        box_id_t current_tgt_parent_box_id = tgt_ibox;
    %endif

    /*
    Look for same-level non-well-separated boxes of parents that are
    non-adjacent to tgt_ibox.
    Walk up the tree from tgt_ibox.

    Box 0 (== level 0) doesn't have any slnws boxes, so we can stop the
    search for such slnws boxes there.
    */
    for (; walk_level != 0;
            // {{{ advance
            --walk_level,
            current_tgt_parent_box_id = box_parent_ids[current_tgt_parent_box_id]
            // }}}
            )
    {
        box_id_t slnws_start =
            same_level_non_well_sep_boxes_starts[current_tgt_parent_box_id];
        box_id_t slnws_stop =
            same_level_non_well_sep_boxes_starts[current_tgt_parent_box_id+1];

        // /!\ i is not a box id, it's an index into
        // same_level_non_well_sep_boxes_lists.
        for (box_id_t i = slnws_start; i < slnws_stop; ++i)
        {
            box_id_t slnws_box_id = same_level_non_well_sep_boxes_lists[i];

            if (box_flags[slnws_box_id] & BOX_HAS_OWN_SOURCES)
            {
                ${load_center("slnws_center", "slnws_box_id")}

                bool in_list_1 = is_adjacent_or_overlapping(root_extent,
                    tgt_box_center, tgt_box_level,
                    slnws_center, walk_level);

                if (!in_list_1)
                {
                    %if sources_have_extent or targets_have_extent:
                        /*
                        With-extent list 4 separation criterion.
                        Needs to be monotone.  (see main comment narrative
                        above for what that means) If you change this, also
                        change the equivalent check for the parent, below.
                        */
                        const bool tgt_meets_with_ext_sep_criterion =
                            meets_sep_bigger_criterion(root_extent,
                                tgt_box_center, tgt_box_level,
                                slnws_center, walk_level,
                                stick_out_factor);

                    if (!tgt_meets_with_ext_sep_criterion)
                    {
                        /*
                        slnws_box_id failed the separation criterion (i.e.  is
                        too close to the target box) for list 4 proper. Stick
                        it in list 4 close.
                        */

                        if (tgt_box_flags & BOX_HAS_OWN_TARGETS)
                        {
                            APPEND_from_sep_close_bigger(slnws_box_id);
                        }
                    }
                    else
                    %endif
                    {
                        bool in_parent_list_1 =
                            is_adjacent_or_overlapping(root_extent,
                                parent_center, tgt_parent_level,
                                slnws_center, walk_level);

                        bool would_be_in_parent_list_4_not_considering_stickout = (
                                !in_parent_list_1
                                %if well_sep_is_n_away > 1:
                                    /*
                                    From-sep-bigger boxes can only be in the
                                    parent's from-sep-bigger list if they're
                                    actually bigger (or equal) to the parent
                                    box size.

                                    For 1-away, that's guaranteed at this
                                    point, because we only start ascending the
                                    tree at the parent's level, so any box we
                                    find here is naturally big enough. For
                                    2-away, we start looking at the target
                                    box's level, so slnws_box_id may actually
                                    be too small (at too deep a level) to be in
                                    the parent's from-sep-bigger list.
                                    */

                                    && walk_level < tgt_box_level
                                %endif
                                );

                        if (would_be_in_parent_list_4_not_considering_stickout)
                        {
                            /*
                            Our immediate parent box was already far enough
                            away to (hypothetically) let the interaction into
                            its downward propagation--so this happened either
                            there or at a more distant ancestor. We'll get the
                            interaction that way. Nothing to do, unless the box
                            was too close to the parent and ended up in the
                            parent's from_sep_close_bigger. If that's the case,
                            we'll simply let it enter the downward propagation
                            here.

                            With-extent list 4 separation criterion.
                            Needs to be monotone.  (see main comment narrative
                            above for what that means) If you change this, also
                            change the equivalent check for the target box, above.
                            */

                            %if sources_have_extent or targets_have_extent:
                                const bool parent_meets_with_ext_sep_criterion =
                                    meets_sep_bigger_criterion(root_extent,
                                        parent_center, tgt_parent_level,
                                        slnws_center, walk_level,
                                        stick_out_factor);

                                if (!parent_meets_with_ext_sep_criterion)
                                {
                                    APPEND_from_sep_bigger(slnws_box_id);
                                }
                            %endif
                        }
                        else
                        {
                            /*
                            We're the first box down the chain to be far enough
                            away to let the interaction into our local downward
                            propagation.
                            */
                            APPEND_from_sep_bigger(slnws_box_id);
                        }
                    }
                }
            }
        }
    }
}
"""

# }}}


# {{{ list merger

LIST_MERGER_TEMPLATE = ElementwiseTemplate(
    arguments=r"""//CL:mako//
    /* input: */

    box_id_t *output_to_input_box,

    %for ilist in range(nlists):
        box_id_t *list${ilist}_starts,
    %endfor

    %if not write_counts:
    %for ilist in range(nlists):
        const box_id_t *list${ilist}_lists,
    %endfor
        const box_id_t *new_starts,
    %endif

    /* output: */

    %if not write_counts:
        box_id_t *new_lists,
    %else:
        box_id_t *new_counts,
    %endif
    """,

    operation=r"""//CL:mako//
        /* Compute output and input indices. */
        const box_id_t ioutput_box = i;
        const box_id_t ibox = output_to_input_box[ioutput_box];

        /* Count the size of the input at the current index. */
        %for ilist in range(nlists):
            const box_id_t list${ilist}_start = list${ilist}_starts[ibox];
            const box_id_t list${ilist}_count =
                list${ilist}_starts[ibox + 1] - list${ilist}_start;
        %endfor

        /* Update the counts or copy the elements. */
        %if write_counts:
            if (ioutput_box == 0)
                new_counts[0] = 0;

            new_counts[ioutput_box + 1] =
            %for ilist in range(nlists):
                + list${ilist}_count
            %endfor
                ;
        %else:
            box_id_t cur_idx = new_starts[ioutput_box];

            %for ilist in range(nlists):
            for (box_id_t j = 0; j < list${ilist}_count; ++j)
            {
                new_lists[cur_idx++] =
                    list${ilist}_lists[list${ilist}_start + j];
            }
            %endfor
        %endif
    """,

    name="merge_lists")


class _IndexStyle:
    TARGET_BOXES = 0
    TARGET_OR_TARGET_PARENT_BOXES = 1


class _ListMerger(object):
    """Utility class for combining box lists optionally changing indexing style."""

    def __init__(self, context, box_id_dtype):
        self.context = context
        self.box_id_dtype = box_id_dtype

    @memoize_method
    def get_list_merger_kernel(self, nlists, write_counts):
        """
        :arg nlists: Number of input lists
        :arg write_counts: A :class:`bool`, indicating whether to generate a
            kernel that produces box counts or box lists
        """
        assert nlists >= 1

        return LIST_MERGER_TEMPLATE.build(
                self.context,
                type_aliases=(
                    ("box_id_t", self.box_id_dtype),
                ),
                var_values=(
                    ("nlists", nlists),
                    ("write_counts", write_counts),
                ))

    def __call__(self, queue, input_starts, input_lists, input_index_style,
            output_index_style, target_boxes, target_or_target_parent_boxes,
            nboxes, debug=False, wait_for=[]):
        """
        :arg input_starts: Starts arrays of input
        :arg input_lists: Lists arrays of input
        :arg input_index_style: A :class:`_IndexStyle`
        :arg output_index_style: A :class:`_IndexStyle`
        :returns: A pair *results_dict, event*, where *results_dict*
            contains entries *starts* and *lists*
        """

        if (
                output_index_style == _IndexStyle.TARGET_OR_TARGET_PARENT_BOXES
                and input_index_style == _IndexStyle.TARGET_BOXES):
            raise ValueError(
                    "unsupported: merging a list indexed by target boxes "
                    "into a list indexed by target or target parent boxes")

        ntarget_boxes = len(target_boxes)
        ntarget_or_ntarget_parent_boxes = len(target_or_target_parent_boxes)

        noutput_boxes = (ntarget_boxes
                if output_index_style == _IndexStyle.TARGET_BOXES
                else ntarget_or_ntarget_parent_boxes)

        if (
                input_index_style == _IndexStyle.TARGET_OR_TARGET_PARENT_BOXES
                and output_index_style == _IndexStyle.TARGET_BOXES):
            from boxtree.tools import reverse_index_array
            target_or_target_parent_boxes_from_all_boxes = reverse_index_array(
                    target_or_target_parent_boxes, target_size=nboxes,
                    queue=queue)
            target_or_target_parent_boxes_from_target_boxes = cl.array.take(
                    target_or_target_parent_boxes_from_all_boxes,
                    target_boxes, queue=queue)

            output_to_input_box = target_or_target_parent_boxes_from_target_boxes
        else:
            output_to_input_box = cl.array.arange(
                    queue, noutput_boxes, dtype=self.box_id_dtype)

        new_counts = cl.array.empty(queue, noutput_boxes+1, self.box_id_dtype)

        assert len(input_starts) == len(input_lists)
        nlists = len(input_starts)

        evt = self.get_list_merger_kernel(nlists, True)(*(
                    # input:
                    (output_to_input_box,)
                    + input_starts
                    # output:
                    + (new_counts,)),
                    range=slice(noutput_boxes),
                    queue=queue,
                    wait_for=wait_for)

        new_starts = cl.array.cumsum(new_counts)
        del new_counts

        new_lists = cl.array.empty(
                queue,
                int(new_starts[-1].get()),
                self.box_id_dtype)

        new_lists.fill(999999999)

        evt = self.get_list_merger_kernel(nlists, False)(*(
                    # input:
                    (output_to_input_box,)
                    + input_starts
                    + input_lists
                    + (new_starts,)
                    # output:
                    + (new_lists,)),
                    range=slice(noutput_boxes),
                    queue=queue,
                    wait_for=[evt])

        return dict(starts=new_starts, lists=new_lists), evt

# }}}


# {{{ traversal info (output)

class FMMTraversalInfo(DeviceDataRecord):
    r"""Interaction lists needed for a fast-multipole-like linear-time gather of
    particle interactions.

    Terminology (largely) follows this article:

        Carrier, J., Greengard, L. and Rokhlin, V. "A Fast
        Adaptive Multipole Algorithm for Particle Simulations." SIAM Journal on
        Scientific and Statistical Computing 9, no. 4 (July 1988): 669-686.
        `DOI: 10.1137/0909044 <http://dx.doi.org/10.1137/0909044>`_.

    Unless otherwise indicated, all bulk data in this data structure is stored
    in a :class:`pyopencl.array.Array`. See also :meth:`get`.

    .. attribute:: tree

        An instance of :class:`boxtree.Tree`.

    .. attribute:: nboxes

        Number of boxe in the tree.

    .. attribute:: nlevels

        Number of levels in the tree.

    .. attribute:: well_sep_is_n_away

        The distance (measured in target box diameters in the :math:`l^\infty`
        norm) from the edge of the target box at which the 'well-separated'
        (i.e. M2L-handled) 'far-field' starts.

    .. ------------------------------------------------------------------------
    .. rubric:: Basic box lists for iteration
    .. ------------------------------------------------------------------------

    .. attribute:: source_boxes

        ``box_id_t [*]``

        List of boxes having sources.

    .. attribute:: target_boxes

        ``box_id_t [*]``

        List of boxes having targets.
        If :attr:`boxtree.Tree.sources_are_targets`,
        then ``target_boxes is source_boxes``.

    .. attribute:: ntarget_boxes

        Number of :attr:`target_boxes`.

    .. attribute:: source_parent_boxes

        ``box_id_t [*]``

        List of boxes that are (directly or indirectly) a parent
        of one of the :attr:`source_boxes`. These boxes may have sources of their
        own.

    .. attribute:: level_start_source_box_nrs

        ``box_id_t [nlevels+1]``

        Indices into :attr:`source_boxes` indicating where
        each level starts and ends.

    .. attribute:: level_start_source_parent_box_nrs

        ``box_id_t [nlevels+1]``

        Indices into :attr:`source_parent_boxes` indicating where
        each level starts and ends.

    .. attribute:: target_or_target_parent_boxes

        ``box_id_t [*]``

        List of boxes that are one of the :attr:`target_boxes`
        or their (direct or indirect) parents.

    .. attribute:: ntarget_or_target_parent_boxes

        Number of :attr:`target_or_target_parent_boxes`.

    .. attribute:: level_start_target_box_nrs

        ``box_id_t [nlevels+1]``

        Indices into :attr:`target_boxes` indicating where
        each level starts and ends.

    .. attribute:: level_start_target_or_target_parent_box_nrs

        ``box_id_t [nlevels+1]``

        Indices into :attr:`target_or_target_parent_boxes` indicating where
        each level starts and ends.

    .. ------------------------------------------------------------------------
    .. rubric:: Particle-adaptive box extents
    .. ------------------------------------------------------------------------

    The attributes in this section are only available if the respective
    particle type (source/target) has extents. These capture the maximum extent
    of particles (including the particle's extents) inside of the box.  If the
    box is empty, both *min* and *max* will reflect the box center.  The
    purpose of this information is to reduce the cost of some interactions
    through knowledge that some boxes are partially empty.
    (See the *from_sep_smaller_crit* argument to the constructor of
    :class:`FMMTraversalBuilder` for an example.)

    .. note::

        To obtain the overall, non-adaptive box extent, use
        :attr:`Tree.box_centers` along with :attr:`Tree.box_levels`.

    If they are not available, the corresponding attributes will be *None*.

    .. attribute:: box_source_bounding_box_min

        ``coordt_t [dimensions, aligned_nboxes]``

    .. attribute:: box_source_bounding_box_max

        ``coordt_t [dimensions, aligned_nboxes]``

    .. attribute:: box_target_bounding_box_min

        ``coordt_t [dimensions, aligned_nboxes]``

    .. attribute:: box_target_bounding_box_max

        ``coordt_t [dimensions, aligned_nboxes]``

    .. ------------------------------------------------------------------------
    .. rubric:: Same-level non-well-separated boxes
    .. ------------------------------------------------------------------------

    Boxes considered to be within the 'non-well-separated area' according to
    :attr:`well_sep_is_n_away` that are on the same level as their reference
    box. See :ref:`csr`.

    This is a generalization of the "colleagues" concept from the Carrier paper
    to the case in which :attr:`well_sep_is_n_away` is not 1.

    .. attribute:: same_level_non_well_sep_boxes_starts

        ``box_id_t [nboxes+1]``

    .. attribute:: same_level_non_well_sep_boxes_lists

        ``box_id_t [*]``

    .. ------------------------------------------------------------------------
    .. rubric:: Neighbor Sources ("List 1")
    .. ------------------------------------------------------------------------

    List of source boxes immediately adjacent to each target box. Indexed like
    :attr:`target_boxes`. Includes the target box itself. See :ref:`csr`.
    (Note: This list contains global box numbers, not indices into
    :attr:`source_boxes`.)

    .. attribute:: neighbor_source_boxes_starts

        ``box_id_t [ntarget_boxes+1]``

    .. attribute:: neighbor_source_boxes_lists

        ``box_id_t [*]``

    .. ------------------------------------------------------------------------
    .. rubric:: Separated Siblings ("List 2")
    .. ------------------------------------------------------------------------

    Well-separated boxes on the same level.  Indexed like
    :attr:`target_or_target_parent_boxes`. See :ref:`csr`.

    .. attribute:: from_sep_siblings_starts

        ``box_id_t [ntarget_or_target_parent_boxes+1]``

    .. attribute:: from_sep_siblings_lists

        ``box_id_t [*]``

    .. ------------------------------------------------------------------------
    .. rubric:: Separated Smaller Boxes ("List 3")
    .. ------------------------------------------------------------------------

    Smaller source boxes separated from the target box by their own size.

    If :attr:`boxtree.Tree.targets_have_extent`, then
    :attr:`from_sep_close_smaller_starts` will be non-*None*. It records
    interactions between boxes that would ordinarily be handled
    through "List 3", but must be evaluated specially/directly
    because of :ref:`extent`.

    .. attribute:: target_boxes_sep_smaller_by_source_level

        A list of arrays of global box numbers, one array per level, indicating
        which boxes are used with the interaction list entries of
        :attr:`from_sep_smaller_by_level`.
        ``target_boxes_sep_smaller_by_source_level[i]`` has length
        ``from_sep_smaller_by_level[i].num_nonempty_lists``.


    .. attribute:: from_sep_smaller_by_level

        A list of :attr:`boxtree.Tree.nlevels` (corresponding to the levels on
        which each listed source box resides) objects, each of which has
        attributes *count*, *starts*, *lists*, *num_nonempty_lists*, and
        *nonempty_indices*, which form a CSR list of List 3 source boxes.

        *starts* has shape/type ``box_id_t [num_nonempty_lists+1]``. *lists* is of
        type ``box_id_t``.  (Note: This list contains global box numbers, not
        indices into :attr:`source_boxes`.)

        Note *starts* are indexed by `target_boxes_sep_smaller_by_source_level`. For
        example, for level *i*, *lists[starts[j]:starts[j+1]]* represents "List 3"
        source boxes of *target_boxes_sep_smaller_by_source_level[i][j]* on level
        *i*.

    .. attribute:: from_sep_close_smaller_starts

        Indexed like :attr:`target_boxes`.  See :ref:`csr`.

        ``box_id_t [ntarget_boxes+1]`` (or *None*)

    .. attribute:: from_sep_close_smaller_lists

        ``box_id_t [*]`` (or *None*)

    .. ------------------------------------------------------------------------
    .. rubric:: Separated Bigger Boxes ("List 4")
    .. ------------------------------------------------------------------------

    Bigger source boxes separated from the target box by the (smaller) target
    box's size.
    (Note: This list contains global box numbers, not indices into
    :attr:`source_boxes`.)

    If :attr:`boxtree.Tree.sources_have_extent` or
    :attr:`boxtree.Tree.targets_have_extent`, then
    :attr:`from_sep_close_bigger_starts` will be non-*None*. It records
    interactions between boxes that would ordinarily be handled through "List
    4", but must be evaluated specially/directly because of :ref:`extent`.

    *from_sep_bigger_starts* is indexed like
    :attr:`target_or_target_parent_boxes`. Similar to the other "close" lists,
    *from_sep_close_bigger_starts* is indexed like :attr:`target_boxes`. See
    :ref:`csr`.

    .. attribute:: from_sep_bigger_starts

        ``box_id_t [ntarget_or_target_parent_boxes+1]``

    .. attribute:: from_sep_bigger_lists

        ``box_id_t [*]``

    .. attribute:: from_sep_close_bigger_starts

        ``box_id_t [ntarget_boxes+1]`` (or *None*)

    .. attribute:: from_sep_close_bigger_lists

        ``box_id_t [*]`` (or *None*)

    .. versionchanged:: 2018.2

        Changed index style of *from_sep_close_bigger_starts* from
        :attr:`target_or_target_parent_boxes` to :attr:`target_boxes`.

    """

    # {{{ "close" list merging -> "unified list 1"

    def merge_close_lists(self, queue, debug=False):
        """Return a new :class:`FMMTraversalInfo` instance with the contents of
        :attr:`from_sep_close_smaller_starts` and
        :attr:`from_sep_close_bigger_starts` merged into
        :attr:`neighbor_source_boxes_starts` and these two attributes set to
        *None*.
        """

        list_merger = _ListMerger(queue.context, self.tree.box_id_dtype)

        result, evt = (
                list_merger(
                    queue,
                    # starts
                    (self.neighbor_source_boxes_starts,
                     self.from_sep_close_smaller_starts,
                     self.from_sep_close_bigger_starts),
                    # lists
                    (self.neighbor_source_boxes_lists,
                     self.from_sep_close_smaller_lists,
                     self.from_sep_close_bigger_lists),
                    # input index styles
                    _IndexStyle.TARGET_BOXES,
                    # output index style
                    _IndexStyle.TARGET_BOXES,
                    # box and tree data
                    self.target_boxes,
                    self.target_or_target_parent_boxes,
                    self.tree.nboxes,
                    debug))

        cl.wait_for_events([evt])

        return self.copy(
                neighbor_source_boxes_starts=result["starts"],
                neighbor_source_boxes_lists=result["lists"],
                from_sep_close_smaller_starts=None,
                from_sep_close_smaller_lists=None,
                from_sep_close_bigger_starts=None,
                from_sep_close_bigger_lists=None)

    # }}}

    # {{{ debugging aids

    def get_box_list(self, what, index):
        starts = getattr(self, what+"_starts")
        lists = getattr(self, what+"_lists")
        start, stop = starts[index:index+2]
        return lists[start:stop]

    # }}}

    @property
    def nboxes(self):
        return self.tree.nboxes

    @property
    def nlevels(self):
        return self.tree.nlevels

    @property
    def ntarget_boxes(self):
        return len(self.target_boxes)

    @property
    def ntarget_or_target_parent_boxes(self):
        return len(self.target_or_target_parent_boxes)

# }}}


class _KernelInfo(Record):
    pass


class FMMTraversalBuilder:
    def __init__(self, context, well_sep_is_n_away=1, from_sep_smaller_crit=None):
        """
        :arg well_sep_is_n_away: Either An integer 1 or greater.
            (Only 1 and 2 are tested.)
            The spacing between boxes that is considered "well-separated" for
            :attr:`from_sep_siblings` (List 2).
        :arg from_sep_smaller_crit: The criterion used to determine separation
            box dimensions and separation for :attr:`from_sep_smaller_by_level`
            (List 3). May be one of ``"static_linf"`` (use the box square,
            possibly enlarged by :attr:`Tree.stick_out_factor`), ``"precise_linf"`
            (use the precise extent of targets in the box, including their radii),
            or ``"static_l2"`` (use the circumcircle of the box,
            possibly enlarged by :attr:`Tree.stick_out_factor`).
        """
        self.context = context
        self.well_sep_is_n_away = well_sep_is_n_away
        self.from_sep_smaller_crit = from_sep_smaller_crit

    # {{{ kernel builder

    @memoize_method
    @log_process(logger)
    def get_kernel_info(self, dimensions, particle_id_dtype, box_id_dtype,
            coord_dtype, box_level_dtype, max_levels,
            sources_are_targets, sources_have_extent, targets_have_extent,
            extent_norm):

        # {{{ process from_sep_smaller_crit

        from_sep_smaller_crit = self.from_sep_smaller_crit

        if from_sep_smaller_crit is None:
            from_sep_smaller_crit = "precise_linf"

        if extent_norm == "linf":
            # no special checks needed
            pass

        elif extent_norm == "l2":
            if from_sep_smaller_crit == "static_linf":
                # Not technically necessary, but static linf will assume box
                # bounds that are not guaranteed to contain all particle
                # extents.
                raise ValueError(
                        "The static l^inf from-sep-smaller criterion "
                        "cannot be used with the l^2 extent norm")

        elif extent_norm is None:
            assert not (sources_have_extent or targets_have_extent)

            if from_sep_smaller_crit is None:
                # doesn't matter
                from_sep_smaller_crit = "static_linf"

        else:
            raise ValueError("unexpected value of 'extent_norm': %s"
                    % extent_norm)

        if from_sep_smaller_crit not in [
                "static_linf", "precise_linf",
                "static_l2",
                ]:
            raise ValueError("unexpected value of 'from_sep_smaller_crit': %s"
                    % from_sep_smaller_crit)

        # }}}

        debug = False

        from pyopencl.tools import dtype_to_ctype
        from boxtree.tree import box_flags_enum
        render_vars = dict(
                np=np,
                dimensions=dimensions,
                dtype_to_ctype=dtype_to_ctype,
                particle_id_dtype=particle_id_dtype,
                box_id_dtype=box_id_dtype,
                box_flags_enum=box_flags_enum,
                coord_dtype=coord_dtype,
                vec_types=cl.cltypes.vec_types,
                max_levels=max_levels,
                AXIS_NAMES=AXIS_NAMES,
                debug=debug,
                sources_are_targets=sources_are_targets,
                sources_have_extent=sources_have_extent,
                targets_have_extent=targets_have_extent,
                well_sep_is_n_away=self.well_sep_is_n_away,
                from_sep_smaller_crit=from_sep_smaller_crit,
                )
        from pyopencl.algorithm import ListOfListsBuilder
        from boxtree.tools import VectorArg, ScalarArg

        result = {}

        # {{{ source boxes, their parents, target boxes

        src = Template(
                TRAVERSAL_PREAMBLE_TEMPLATE
                + SOURCES_PARENTS_AND_TARGETS_TEMPLATE,
                strict_undefined=True).render(**render_vars)

        result["sources_parents_and_targets_builder"] = \
                ListOfListsBuilder(self.context,
                        [
                            ("source_parent_boxes", box_id_dtype),
                            ("source_boxes", box_id_dtype),
                            ("target_or_target_parent_boxes", box_id_dtype)
                            ] + (
                                [("target_boxes", box_id_dtype)]
                                if not sources_are_targets
                                else []),
                        str(src),
                        arg_decls=[
                            VectorArg(box_flags_enum.dtype, "box_flags"),
                            ],
                        debug=debug,
                        name_prefix="sources_parents_and_targets")

        result["box_extents_finder"] = \
                BOX_EXTENTS_FINDER_TEMPLATE.build(self.context,
                    type_aliases=(
                        ("box_id_t", box_id_dtype),
                        ("coord_t", coord_dtype),
                        ("coord_vec_t", cl.cltypes.vec_types[
                            coord_dtype, dimensions]),
                        ("particle_id_t", particle_id_dtype),
                        ),
                    var_values=(
                        ("dimensions", dimensions),
                        ("AXIS_NAMES", AXIS_NAMES),
                        ("sources_have_extent", sources_have_extent),
                        ("targets_have_extent", targets_have_extent),
                        ),
                    )

        result["level_start_box_nrs_extractor"] = \
                LEVEL_START_BOX_NR_EXTRACTOR_TEMPLATE.build(self.context,
                    type_aliases=(
                        ("box_id_t", box_id_dtype),
                        ("box_level_t", box_level_dtype),
                        ),
                    )

        # }}}

        # {{{ build list N builders

        base_args = [
                VectorArg(coord_dtype, "box_centers", with_offset=False),
                ScalarArg(coord_dtype, "root_extent"),
                VectorArg(np.uint8, "box_levels"),
                ScalarArg(box_id_dtype, "aligned_nboxes"),
                VectorArg(box_id_dtype, "box_child_ids", with_offset=False),
                VectorArg(box_flags_enum.dtype, "box_flags"),
                ]

        for list_name, template, extra_args, extra_lists, eliminate_empty_list in [
                ("same_level_non_well_sep_boxes",
                    SAME_LEVEL_NON_WELL_SEP_BOXES_TEMPLATE, [], [], []),
                ("neighbor_source_boxes", NEIGBHOR_SOURCE_BOXES_TEMPLATE,
                        [
                            VectorArg(box_id_dtype, "target_boxes"),
                            ], [], []),
                ("from_sep_siblings", FROM_SEP_SIBLINGS_TEMPLATE,
                        [
                            VectorArg(box_id_dtype, "target_or_target_parent_boxes"),
                            VectorArg(box_id_dtype, "box_parent_ids",
                                with_offset=False),
                            VectorArg(box_id_dtype,
                                "same_level_non_well_sep_boxes_starts"),
                            VectorArg(box_id_dtype,
                                "same_level_non_well_sep_boxes_lists"),
                            ], [], []),
                ("from_sep_smaller", FROM_SEP_SMALLER_TEMPLATE,
                        [
                            ScalarArg(coord_dtype, "stick_out_factor"),
                            VectorArg(box_id_dtype, "target_boxes"),
                            VectorArg(box_id_dtype,
                                "same_level_non_well_sep_boxes_starts"),
                            VectorArg(box_id_dtype,
                                "same_level_non_well_sep_boxes_lists"),
                            VectorArg(coord_dtype, "box_target_bounding_box_min",
                                with_offset=False),
                            VectorArg(coord_dtype, "box_target_bounding_box_max",
                                with_offset=False),
                            VectorArg(particle_id_dtype, "box_source_counts_cumul"),
                            ScalarArg(particle_id_dtype,
                                "from_sep_smaller_min_nsources_cumul"),
                            ScalarArg(box_id_dtype, "from_sep_smaller_source_level"),
                            ],
                            ["from_sep_close_smaller"]
                            if sources_have_extent or targets_have_extent
                            else [], ["from_sep_smaller"]),
                ("from_sep_bigger", FROM_SEP_BIGGER_TEMPLATE,
                        [
                            ScalarArg(coord_dtype, "stick_out_factor"),
                            VectorArg(box_id_dtype, "target_or_target_parent_boxes"),
                            VectorArg(box_id_dtype, "box_parent_ids",
                                with_offset=False),
                            VectorArg(box_id_dtype,
                                "same_level_non_well_sep_boxes_starts"),
                            VectorArg(box_id_dtype,
                                "same_level_non_well_sep_boxes_lists"),
                            ],
                            ["from_sep_close_bigger"]
                            if sources_have_extent or targets_have_extent
                            else [], []),
                ]:
            src = Template(
                    TRAVERSAL_PREAMBLE_TEMPLATE
                    + HELPER_FUNCTION_TEMPLATE
                    + template,
                    strict_undefined=True).render(**render_vars)

            result[list_name+"_builder"] = ListOfListsBuilder(self.context,
                    [(list_name, box_id_dtype)]
                    + [(extra_list_name, box_id_dtype)
                        for extra_list_name in extra_lists],
                    str(src),
                    arg_decls=base_args + extra_args,
                    debug=debug, name_prefix=list_name,
                    complex_kernel=True,
                    eliminate_empty_output_lists=eliminate_empty_list)

        # }}}

        return _KernelInfo(**result)

    # }}}

    # {{{ driver

    def __call__(self, queue, tree, wait_for=None, debug=False,
                 _from_sep_smaller_min_nsources_cumul=None,
                 box_bounding_box=None, local_box_flags=None):
        """
        :arg queue: A :class:`pyopencl.CommandQueue` instance.
        :arg tree: A :class:`boxtree.Tree` instance.
        :arg wait_for: may either be *None* or a list of :class:`pyopencl.Event`
            instances for whose completion this command waits before starting
            exeuction.
        :arg local_box_flags: Used by distributed FMM for building source boxes
            for local trees.
        :return: A tuple *(trav, event)*, where *trav* is a new instance of
            :class:`FMMTraversalInfo` and *event* is a :class:`pyopencl.Event`
            for dependency management.
        """

        if local_box_flags is None:
            local_box_flags = tree.box_flags

        if _from_sep_smaller_min_nsources_cumul is None:
            # default to old no-threshold behavior
            _from_sep_smaller_min_nsources_cumul = 0

        if not tree._is_pruned:
            raise ValueError("tree must be pruned for traversal generation")

        if tree.sources_have_extent:
            # YAGNI
            raise NotImplementedError(
                    "trees with source extent are not supported for "
                    "traversal generation")

        # Generated code shouldn't depend on the *exact* number of tree levels.
        # So round up to the next multiple of 5.
        from pytools import div_ceil
        max_levels = div_ceil(tree.nlevels, 5) * 5

        knl_info = self.get_kernel_info(
                tree.dimensions, tree.particle_id_dtype, tree.box_id_dtype,
                tree.coord_dtype, tree.box_level_dtype, max_levels,
                tree.sources_are_targets,
                tree.sources_have_extent, tree.targets_have_extent,
                tree.extent_norm)

        def fin_debug(s):
            if debug:
                queue.finish()

            logger.debug(s)

        traversal_plog = ProcessLogger(logger, "build traversal")

        # {{{ source boxes, their parents, and target boxes

        fin_debug("building list of source boxes, their parents, and target boxes")

        result, evt = knl_info.sources_parents_and_targets_builder(
<<<<<<< HEAD
                queue, tree.nboxes, local_box_flags.data, wait_for=wait_for)
=======
                queue, tree.nboxes, tree.box_flags, wait_for=wait_for)
>>>>>>> a103097f
        wait_for = [evt]

        source_parent_boxes = result["source_parent_boxes"].lists
        source_boxes = result["source_boxes"].lists
        target_or_target_parent_boxes = result["target_or_target_parent_boxes"].lists

        if not tree.sources_are_targets:
            target_boxes = result["target_boxes"].lists
        else:
            target_boxes = source_boxes

        # }}}

        # {{{ figure out level starts in *_parent_boxes

        def extract_level_start_box_nrs(box_list, wait_for):
            result = cl.array.empty(queue,
                    tree.nlevels+1, tree.box_id_dtype) \
                            .fill(len(box_list))
            evt = knl_info.level_start_box_nrs_extractor(
                    tree.level_start_box_nrs_dev,
                    tree.box_levels,
                    box_list,
                    result,
                    range=slice(0, len(box_list)),
                    queue=queue, wait_for=wait_for)

            result = result.get()

            # Postprocess result for unoccupied levels
            prev_start = len(box_list)
            for ilev in range(tree.nlevels-1, -1, -1):
                result[ilev] = prev_start = \
                        min(result[ilev], prev_start)

            return result, evt

        fin_debug("finding level starts in source boxes array")
        level_start_source_box_nrs, evt_s = \
                extract_level_start_box_nrs(
                        source_boxes, wait_for=wait_for)

        fin_debug("finding level starts in source parent boxes array")
        level_start_source_parent_box_nrs, evt_sp = \
                extract_level_start_box_nrs(
                        source_parent_boxes, wait_for=wait_for)

        fin_debug("finding level starts in target boxes array")
        level_start_target_box_nrs, evt_t = \
                extract_level_start_box_nrs(
                        target_boxes, wait_for=wait_for)

        fin_debug("finding level starts in target or target parent boxes array")
        level_start_target_or_target_parent_box_nrs, evt_tp = \
                extract_level_start_box_nrs(
                        target_or_target_parent_boxes, wait_for=wait_for)

        wait_for = [evt_s, evt_sp, evt_t, evt_tp]

        # }}}

        # {{{ box extents

        fin_debug("finding box extents")
        if box_bounding_box is not None:
            box_target_bounding_box_min = cl.array.to_device(
                queue, box_bounding_box["min"])
            box_target_bounding_box_max = cl.array.to_device(
                queue, box_bounding_box["max"])
            box_source_bounding_box_min = None
            box_source_bounding_box_max = None
        else:
            box_source_bounding_box_min = cl.array.empty(
                    queue, (tree.dimensions, tree.aligned_nboxes),
                    dtype=tree.coord_dtype)
            box_source_bounding_box_max = cl.array.empty(
                    queue, (tree.dimensions, tree.aligned_nboxes),
                    dtype=tree.coord_dtype)

            if tree.sources_are_targets:
                box_target_bounding_box_min = box_source_bounding_box_min
                box_target_bounding_box_max = box_source_bounding_box_max
            else:
                box_target_bounding_box_min = cl.array.empty(
                        queue, (tree.dimensions, tree.aligned_nboxes),
                        dtype=tree.coord_dtype)
                box_target_bounding_box_max = cl.array.empty(
                        queue, (tree.dimensions, tree.aligned_nboxes),
                        dtype=tree.coord_dtype)

            bogus_radii_array = cl.array.empty(queue, 1, dtype=tree.coord_dtype)

            # nlevels-1 is the highest valid level index
            for level in range(tree.nlevels-1, -1, -1):
                start, stop = tree.level_start_box_nrs[level:level+2]

                for (skip, enable_radii, bbox_min, bbox_max,
                        pstarts, pcounts, radii_tree_attr, particles) in [
                        (
                            # never skip
                            False,

                            tree.sources_have_extent,
                            box_source_bounding_box_min,
                            box_source_bounding_box_max,
                            tree.box_source_starts,
                            tree.box_source_counts_nonchild,
                            "source_radii",
                            tree.sources),
                        (
                            # skip the 'target' round if sources and targets
                            # are the same.
                            tree.sources_are_targets,

                            tree.targets_have_extent,
                            box_target_bounding_box_min,
                            box_target_bounding_box_max,
                            tree.box_target_starts,
                            tree.box_target_counts_nonchild,
                            "target_radii",
                            tree.targets),
                        ]:

                    if skip:
                        continue

                    args = (
                            (
                                tree.aligned_nboxes,
                                tree.box_child_ids,
                                tree.box_centers,
                                pstarts, pcounts,)
                            + tuple(particles)
                            + (
                                getattr(tree, radii_tree_attr, bogus_radii_array),
                                enable_radii,

                                bbox_min,
                                bbox_max))

                    evt = knl_info.box_extents_finder(
                            *args,

                            range=slice(start, stop),
                            queue=queue, wait_for=wait_for)

                wait_for = [evt]

            del bogus_radii_array

        # }}}

        # {{{ same-level non-well-separated boxes

        # If well_sep_is_n_away is 1, this agrees with the definition of
        # 'colleagues' from the classical FMM literature.

        fin_debug("finding same-level near-field boxes")

        result, evt = knl_info.same_level_non_well_sep_boxes_builder(
                queue, tree.nboxes,
                tree.box_centers.data, tree.root_extent, tree.box_levels,
                tree.aligned_nboxes, tree.box_child_ids.data, tree.box_flags,
                wait_for=wait_for)
        wait_for = [evt]
        same_level_non_well_sep_boxes = result["same_level_non_well_sep_boxes"]

        # }}}

        # {{{ neighbor source boxes ("list 1")

        fin_debug("finding neighbor source boxes ('list 1')")

        result, evt = knl_info.neighbor_source_boxes_builder(
                queue, len(target_boxes),
                tree.box_centers.data, tree.root_extent, tree.box_levels,
                tree.aligned_nboxes, tree.box_child_ids.data, tree.box_flags,
                target_boxes, wait_for=wait_for)

        wait_for = [evt]
        neighbor_source_boxes = result["neighbor_source_boxes"]

        # }}}

        # {{{ well-separated siblings ("list 2")

        fin_debug("finding well-separated siblings ('list 2')")

        result, evt = knl_info.from_sep_siblings_builder(
                queue, len(target_or_target_parent_boxes),
                tree.box_centers.data, tree.root_extent, tree.box_levels,
                tree.aligned_nboxes, tree.box_child_ids.data, tree.box_flags,
                target_or_target_parent_boxes, tree.box_parent_ids.data,
                same_level_non_well_sep_boxes.starts,
                same_level_non_well_sep_boxes.lists,
                wait_for=wait_for)
        wait_for = [evt]
        from_sep_siblings = result["from_sep_siblings"]

        # }}}

        with_extent = tree.sources_have_extent or tree.targets_have_extent

        # {{{ separated smaller ("list 3")

        fin_debug("finding separated smaller ('list 3')")

        from_sep_smaller_base_args = (
                queue, len(target_boxes),
                tree.box_centers.data, tree.root_extent, tree.box_levels,
                tree.aligned_nboxes, tree.box_child_ids.data, tree.box_flags,
                tree.stick_out_factor, target_boxes,
                same_level_non_well_sep_boxes.starts,
                same_level_non_well_sep_boxes.lists,
                box_target_bounding_box_min.data,
                box_target_bounding_box_max.data,
                tree.box_source_counts_cumul,
                _from_sep_smaller_min_nsources_cumul,
                )

        from_sep_smaller_wait_for = []
        from_sep_smaller_by_level = []
        target_boxes_sep_smaller_by_source_level = []

        for ilevel in range(tree.nlevels):
            fin_debug("finding separated smaller ('list 3 level %d')" % ilevel)

            result, evt = knl_info.from_sep_smaller_builder(
                    *(from_sep_smaller_base_args + (ilevel,)),
                    omit_lists=("from_sep_close_smaller",) if with_extent else (),
                    wait_for=wait_for)

            target_boxes_sep_smaller = target_boxes[
                result["from_sep_smaller"].nonempty_indices]

            from_sep_smaller_by_level.append(result["from_sep_smaller"])
            target_boxes_sep_smaller_by_source_level.append(target_boxes_sep_smaller)
            from_sep_smaller_wait_for.append(evt)

        if with_extent:
            fin_debug("finding separated smaller close ('list 3 close')")
            result, evt = knl_info.from_sep_smaller_builder(
                    *(from_sep_smaller_base_args + (-1,)),
                    omit_lists=("from_sep_smaller",),
                    wait_for=wait_for)
            from_sep_close_smaller_starts = result["from_sep_close_smaller"].starts
            from_sep_close_smaller_lists = result["from_sep_close_smaller"].lists

            from_sep_smaller_wait_for.append(evt)
        else:
            from_sep_close_smaller_starts = None
            from_sep_close_smaller_lists = None

        # }}}

        wait_for = from_sep_smaller_wait_for
        del from_sep_smaller_wait_for

        # {{{ separated bigger ("list 4")

        fin_debug("finding separated bigger ('list 4')")

        result, evt = knl_info.from_sep_bigger_builder(
                queue, len(target_or_target_parent_boxes),
                tree.box_centers.data, tree.root_extent, tree.box_levels,
                tree.aligned_nboxes, tree.box_child_ids.data, tree.box_flags,
                tree.stick_out_factor, target_or_target_parent_boxes,
                tree.box_parent_ids.data,
                same_level_non_well_sep_boxes.starts,
                same_level_non_well_sep_boxes.lists,
                wait_for=wait_for)

        wait_for = [evt]
        from_sep_bigger = result["from_sep_bigger"]

        if with_extent:
            # These are indexed by target_or_target_parent boxes; we rewrite
            # them to be indexed by target_boxes.
            from_sep_close_bigger_starts_raw = result["from_sep_close_bigger"].starts
            from_sep_close_bigger_lists_raw = result["from_sep_close_bigger"].lists

            list_merger = _ListMerger(queue.context, tree.box_id_dtype)
            result, evt = list_merger(
                    queue,
                    # starts
                    (from_sep_close_bigger_starts_raw,),
                    # lists
                    (from_sep_close_bigger_lists_raw,),
                    # input index style
                    _IndexStyle.TARGET_OR_TARGET_PARENT_BOXES,
                    # output index style
                    _IndexStyle.TARGET_BOXES,
                    # box and tree data
                    target_boxes,
                    target_or_target_parent_boxes,
                    tree.nboxes,
                    debug,
                    wait_for=wait_for)

            wait_for = [evt]

            del from_sep_close_bigger_starts_raw
            del from_sep_close_bigger_lists_raw

            from_sep_close_bigger_starts = result["starts"]
            from_sep_close_bigger_lists = result["lists"]
        else:
            from_sep_close_bigger_starts = None
            from_sep_close_bigger_lists = None

        # }}}

        if self.well_sep_is_n_away == 1:
            colleagues_starts = same_level_non_well_sep_boxes.starts
            colleagues_lists = same_level_non_well_sep_boxes.lists
        else:
            colleagues_starts = None
            colleagues_lists = None

        evt, = wait_for

        traversal_plog.done(
                "from_sep_smaller_crit: %s",
                self.from_sep_smaller_crit)

        return FMMTraversalInfo(
                tree=tree,
                well_sep_is_n_away=self.well_sep_is_n_away,

                source_boxes=source_boxes,
                target_boxes=target_boxes,

                level_start_source_box_nrs=level_start_source_box_nrs,
                level_start_target_box_nrs=level_start_target_box_nrs,

                source_parent_boxes=source_parent_boxes,
                level_start_source_parent_box_nrs=level_start_source_parent_box_nrs,

                target_or_target_parent_boxes=target_or_target_parent_boxes,
                level_start_target_or_target_parent_box_nrs=(
                    level_start_target_or_target_parent_box_nrs),

                box_source_bounding_box_min=box_source_bounding_box_min,
                box_source_bounding_box_max=box_source_bounding_box_max,
                box_target_bounding_box_min=box_target_bounding_box_min,
                box_target_bounding_box_max=box_target_bounding_box_max,

                same_level_non_well_sep_boxes_starts=(
                    same_level_non_well_sep_boxes.starts),
                same_level_non_well_sep_boxes_lists=(
                    same_level_non_well_sep_boxes.lists),
                # Deprecated, but we'll keep these alive for the time being.
                colleagues_starts=colleagues_starts,
                colleagues_lists=colleagues_lists,

                neighbor_source_boxes_starts=neighbor_source_boxes.starts,
                neighbor_source_boxes_lists=neighbor_source_boxes.lists,

                from_sep_siblings_starts=from_sep_siblings.starts,
                from_sep_siblings_lists=from_sep_siblings.lists,

                from_sep_smaller_by_level=from_sep_smaller_by_level,
                target_boxes_sep_smaller_by_source_level=(
                    target_boxes_sep_smaller_by_source_level),

                from_sep_close_smaller_starts=from_sep_close_smaller_starts,
                from_sep_close_smaller_lists=from_sep_close_smaller_lists,

                from_sep_bigger_starts=from_sep_bigger.starts,
                from_sep_bigger_lists=from_sep_bigger.lists,

                from_sep_close_bigger_starts=from_sep_close_bigger_starts,
                from_sep_close_bigger_lists=from_sep_close_bigger_lists,
                ).with_queue(None), evt

    # }}}

# vim: filetype=pyopencl:fdm=marker<|MERGE_RESOLUTION|>--- conflicted
+++ resolved
@@ -1994,11 +1994,9 @@
         fin_debug("building list of source boxes, their parents, and target boxes")
 
         result, evt = knl_info.sources_parents_and_targets_builder(
-<<<<<<< HEAD
-                queue, tree.nboxes, local_box_flags.data, wait_for=wait_for)
-=======
-                queue, tree.nboxes, tree.box_flags, wait_for=wait_for)
->>>>>>> a103097f
+            queue, tree.nboxes, local_box_flags, wait_for=wait_for
+        )
+
         wait_for = [evt]
 
         source_parent_boxes = result["source_parent_boxes"].lists

--- conflicted
+++ resolved
@@ -1845,7 +1845,6 @@
 
     def __call__(self, queue, tree, wait_for=None, debug=False,
                  _from_sep_smaller_min_nsources_cumul=None,
-                 box_bounding_box=None,
                  source_boxes_mask=None,
                  source_parent_boxes_mask=None):
         """
@@ -1973,100 +1972,6 @@
 
         # }}}
 
-<<<<<<< HEAD
-        # {{{ box extents
-
-        fin_debug("finding box extents")
-        if box_bounding_box is not None:
-            box_target_bounding_box_min = cl.array.to_device(
-                queue, box_bounding_box["min"])
-            box_target_bounding_box_max = cl.array.to_device(
-                queue, box_bounding_box["max"])
-            box_source_bounding_box_min = None
-            box_source_bounding_box_max = None
-        else:
-            box_source_bounding_box_min = cl.array.empty(
-                    queue, (tree.dimensions, tree.aligned_nboxes),
-                    dtype=tree.coord_dtype)
-            box_source_bounding_box_max = cl.array.empty(
-                    queue, (tree.dimensions, tree.aligned_nboxes),
-                    dtype=tree.coord_dtype)
-
-            if tree.sources_are_targets:
-                box_target_bounding_box_min = box_source_bounding_box_min
-                box_target_bounding_box_max = box_source_bounding_box_max
-            else:
-                box_target_bounding_box_min = cl.array.empty(
-                        queue, (tree.dimensions, tree.aligned_nboxes),
-                        dtype=tree.coord_dtype)
-                box_target_bounding_box_max = cl.array.empty(
-                        queue, (tree.dimensions, tree.aligned_nboxes),
-                        dtype=tree.coord_dtype)
-
-            bogus_radii_array = cl.array.empty(queue, 1, dtype=tree.coord_dtype)
-
-            # nlevels-1 is the highest valid level index
-            for level in range(tree.nlevels-1, -1, -1):
-                start, stop = tree.level_start_box_nrs[level:level+2]
-
-                for (skip, enable_radii, bbox_min, bbox_max,
-                        pstarts, pcounts, radii_tree_attr, particles) in [
-                        (
-                            # never skip
-                            False,
-
-                            tree.sources_have_extent,
-                            box_source_bounding_box_min,
-                            box_source_bounding_box_max,
-                            tree.box_source_starts,
-                            tree.box_source_counts_nonchild,
-                            "source_radii",
-                            tree.sources),
-                        (
-                            # skip the 'target' round if sources and targets
-                            # are the same.
-                            tree.sources_are_targets,
-
-                            tree.targets_have_extent,
-                            box_target_bounding_box_min,
-                            box_target_bounding_box_max,
-                            tree.box_target_starts,
-                            tree.box_target_counts_nonchild,
-                            "target_radii",
-                            tree.targets),
-                        ]:
-
-                    if skip:
-                        continue
-
-                    args = (
-                            (
-                                tree.aligned_nboxes,
-                                tree.box_child_ids,
-                                tree.box_centers,
-                                pstarts, pcounts,)
-                            + tuple(particles)
-                            + (
-                                getattr(tree, radii_tree_attr, bogus_radii_array),
-                                enable_radii,
-
-                                bbox_min,
-                                bbox_max))
-
-                    evt = knl_info.box_extents_finder(
-                            *args,
-
-                            range=slice(start, stop),
-                            queue=queue, wait_for=wait_for)
-
-                wait_for = [evt]
-
-            del bogus_radii_array
-
-        # }}}
-
-=======
->>>>>>> 4dbc0268
         # {{{ same-level non-well-separated boxes
 
         # If well_sep_is_n_away is 1, this agrees with the definition of

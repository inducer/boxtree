--- conflicted
+++ resolved
@@ -379,11 +379,7 @@
             bbox_auto = bbox_auto.get()
 
             # Convert unstructured numpy array to bbox_type
-<<<<<<< HEAD
-            if isinstance(bbox, np.ndarrayJ):
-=======
             if isinstance(bbox, np.ndarray):
->>>>>>> 9db71a7a
                 if len(bbox) == dimensions:
                     bbox_bak = bbox.copy()
                     bbox = np.empty(1, bbox_auto.dtype)

__copyright__ = "Copyright (C) 2012 Andreas Kloeckner"

__license__ = """
Permission is hereby granted, free of charge, to any person obtaining a copy
of this software and associated documentation files (the "Software"), to deal
in the Software without restriction, including without limitation the rights
to use, copy, modify, merge, publish, distribute, sublicense, and/or sell
copies of the Software, and to permit persons to whom the Software is
furnished to do so, subject to the following conditions:

The above copyright notice and this permission notice shall be included in
all copies or substantial portions of the Software.

THE SOFTWARE IS PROVIDED "AS IS", WITHOUT WARRANTY OF ANY KIND, EXPRESS OR
IMPLIED, INCLUDING BUT NOT LIMITED TO THE WARRANTIES OF MERCHANTABILITY,
FITNESS FOR A PARTICULAR PURPOSE AND NONINFRINGEMENT. IN NO EVENT SHALL THE
AUTHORS OR COPYRIGHT HOLDERS BE LIABLE FOR ANY CLAIM, DAMAGES OR OTHER
LIABILITY, WHETHER IN AN ACTION OF CONTRACT, TORT OR OTHERWISE, ARISING FROM,
OUT OF OR IN CONNECTION WITH THE SOFTWARE OR THE USE OR OTHER DEALINGS IN
THE SOFTWARE.
"""


import numpy as np
from pytools import memoize_method
import pyopencl as cl
import pyopencl.array  # noqa
from functools import partial
from boxtree.tree import Tree
from pytools import ProcessLogger, DebugProcessLogger

import logging
logger = logging.getLogger(__name__)


class MaxLevelsExceeded(RuntimeError):
    pass


# {{{ box-based tree

<<<<<<< HEAD
=======
def resized_array(arr, new_size):
    """Return a resized copy of the array. The new_size is a scalar which is
    applied to the last dimension.
    """
    old_size = arr.shape[-1]
    prefix = (slice(None), ) * (arr.ndim - 1)
    if old_size >= new_size:
        return arr[prefix + (slice(new_size), )].copy()
    else:
        new_shape = list(arr.shape)
        new_shape[-1] = new_size
        new_arr = np.zeros(new_shape, arr.dtype)
        new_arr[prefix + (slice(old_size), )] = arr
        return new_arr


def vec_of_signs(dim, i):
    """The sign vector is obtained by converting i to a dim-bit binary.
    """
    # e.g. bin(10) = '0b1010'
    binary_digits = [int(bd) for bd in bin(i)[2:]]
    n = len(binary_digits)
    assert n <= dim
    return np.array([0]*(dim-n) + binary_digits) * 2 - 1


>>>>>>> 5170b30d
class _TreeOfBoxes:
    def __init__(
            self, box_centers, root_box_extent,
            box_parents, box_children, box_levels):
        self.box_centers = box_centers
        self.root_box_extent = root_box_extent
        self.box_parents = box_parents
        self.box_children = box_children
        self.box_levels = box_levels

<<<<<<< HEAD
=======
    def copy(self):
        return _TreeOfBoxes(
                box_centers=self.box_centers.copy(),
                root_box_extent=self.root_box_extent.copy(),
                box_parents=self.box_parents.copy(),
                box_children=self.box_children.copy(),
                box_levels=self.box_levels.copy())

>>>>>>> 5170b30d
    @property
    def dim(self):
        return self.box_centers.shape[0]

<<<<<<< HEAD
=======
    # {{{ dummy interface for TreePlotter

    @property
    def dimensions(self):
        return self.dim

    @property
    def bounding_box(self):
        lows = self.box_centers[:, 0] - 0.5*self.root_box_extent
        highs = lows + self.root_box_extent
        return [lows, highs]

    def get_box_size(self, ibox):
        lev = self.box_levels[ibox]
        box_size = self.root_box_extent * 0.5**lev
        return box_size

    def get_box_extent(self, ibox):
        box_size = self.get_box_size(ibox)
        extent_low = self.box_centers[:, ibox] - 0.5*box_size
        extent_high = extent_low + box_size
        return extent_low, extent_high

    # }}} End dummy interface for TreePlotter

>>>>>>> 5170b30d
    @property
    def nboxes(self):
        return self.box_centers.shape[1]

<<<<<<< HEAD
    def is_leaf(self):
        return np.all(self.box_children == 0, axis=0)


def _make_tob_root(dim, bounding_box):
    return _TreeOfBoxes(
            box_centers=np.array(dim*[0.5]).reshape(dim, 1),
            root_box_extent=1,
=======
    def nlevels(self):
        return max(self.box_levels) + 1  # level starts from 0

    def is_leaf(self):
        # box_id -> whether the box is leaf
        return np.all(self.box_children == 0, axis=0)

    def leaf_boxes(self):
        boxes = np.arange(self.nboxes)
        return boxes[self.is_leaf()]

    # {{{ refine/coarsen

    def refined(self, refine_flags):
        return self.refine_and_coarsened(refine_flags, None)

    def uniformly_refined(self):
        refine_flags = np.zeros(self.nboxes, bool)
        refine_flags[self.is_leaf()] = 1
        return self.refined(refine_flags)

    def coarsened(self, coarsen_flags):
        return self.refine_and_coarsened(None, coarsen_flags)

    def refine_and_coarsened(self, refine_flags=None, coarsen_flags=None):
        """Make a refined/coarsened copy. When children of the same parent box
        are marked differently, the refinement flag takes priority.

        Both refinement and coarsening flags can only be set of leaves.
        To prevent drastic mesh change, coarsening is only executed when a leaf
        box is marked for coarsening, and its parent's children are all leaf
        boxes (so that change in the number of boxes is bounded per box flagged).

        :arg refine_flags: a boolean array of size `nboxes`.
        :arg coarsen_flags: a boolean array of size `nboxes`.
        """
        nchildren = 2**self.dim

        if refine_flags is None:
            refine_flags = np.zeros(self.nboxes, bool)
        if refine_flags[~self.is_leaf()].any():
            raise ValueError("attempting to split non-leaf")

        if coarsen_flags is None:
            coarsen_flags = np.zeros(self.nboxes, bool)
        if coarsen_flags[~self.is_leaf()].any():
            raise ValueError("attempting to coarsen non-leaf")

        # ------------------- refinement always respects the flags

        refine_parents, = np.where(refine_flags)
        n_new_boxes = len(refine_parents) * nchildren
        nboxes_new = self.nboxes + n_new_boxes

        child_box_starts = (
                self.nboxes
                + nchildren * np.arange(len(refine_parents)))

        refine_parents_per_child = np.empty(
                (nchildren, len(refine_parents)),
                np.intp)
        refine_parents_per_child[:] = refine_parents.reshape(-1)
        refine_parents_per_child = refine_parents_per_child.reshape(-1)

        box_parents = resized_array(self.box_parents, nboxes_new)
        box_centers = resized_array(self.box_centers, nboxes_new)
        box_children = resized_array(self.box_children, nboxes_new)
        box_levels = resized_array(self.box_levels, nboxes_new)

        # new boxes are appended at the end, so coarsen_flags are still meaningful
        box_parents[self.nboxes:] = refine_parents_per_child
        box_levels[self.nboxes:] = self.box_levels[box_parents[self.nboxes:]] + 1
        box_children[:, refine_parents] = (
            child_box_starts
            + np.arange(nchildren).reshape(-1, 1))

        for i in range(2**self.dim):
            children_i = box_children[i, refine_parents]
            offsets = (
                    self.root_box_extent
                    * vec_of_signs(self.dim, i).reshape(-1, 1)
                    * (1/2**(1+box_levels[children_i])))
            box_centers[:, children_i] = (
                    box_centers[:, refine_parents]
                    + offsets)

        # ------------------- coarsen only if all peers are leaves after refinement

        coarsen_flags = resized_array(coarsen_flags, nboxes_new)
        coarsen_sources, = np.where(coarsen_flags)
        coarsen_parents = self.box_parents[coarsen_sources]
        coarsen_peers = self.box_children[:, coarsen_parents]
        coarsen_peer_is_leaf = self.is_leaf()[coarsen_peers]
        coarsen_exec_flags = np.all(coarsen_peer_is_leaf, axis=0)

        coarsen_flags_ignored = (coarsen_exec_flags != coarsen_flags)
        if np.any(coarsen_flags_ignored):
            import warnings
            warnings.warn(f"{np.sum(coarsen_flags_ignored)} out of "
                          f"{np.sum(coarsen_flags)} coarsening flags ignored "
                          "to prevent removing non-leaf boxes")

        coarsen_parents = coarsen_parents[coarsen_exec_flags]
        coarsen_peers = coarsen_peers[:, coarsen_exec_flags]
        box_parents[coarsen_peers] = -1
        box_children[coarsen_parents] = 0

        return _TreeOfBoxes(
                box_centers=box_centers,
                root_box_extent=self.root_box_extent,
                box_parents=box_parents,
                box_children=box_children,
                box_levels=box_levels)

    # }}} End refine/coarsen


def _make_tob_root(dim, bbox):
    center = np.array(
        [(bbox[0][iaxis] + bbox[1][iaxis]) * 0.5 for iaxis in range(dim)])
    extents = np.array(
        [(bbox[1][iaxis] - bbox[0][iaxis]) for iaxis in range(dim)])
    from pytools import single_valued
    return _TreeOfBoxes(
            box_centers=center.reshape(dim, 1),
            root_box_extent=single_valued(extents, np.allclose),
>>>>>>> 5170b30d
            box_parents=np.array([0], np.intp),
            box_children=np.array([0] * 2**dim, np.intp).reshape(2**dim, 1),
            box_levels=np.array([0]),
            )

<<<<<<< HEAD
# }}}


class TreeBuilder(object):
=======

def distribute_quadrature_rule(tob, quad_rule):
    """Generate quadrature nodes (`dim x nnodes`) and weights. Within each
    leaf box, nodes are in lexicographic order, where the last axis varies
    fastest. For example, `[[0, 0, 1, 1], [0, 1, 0, 1]]`.

    :arg tob: a :class:`_TreeOfBoxes`.
    :arg quad_rule: a :class:`modepy.Quadrature`.
    """
    x, w = quad_rule.nodes, quad_rule.weights  # nodes in [-1, 1]
    n_box_nodes = len(x)**tob.dim
    box_nodes = np.array(np.meshgrid(*((x,) * tob.dim), indexing="ij")
                         ).reshape([tob.dim, -1])
    if tob.dim == 2:
        box_weights = w[:, None] @ w[None, :]
    elif tob.dim == 3:
        box_weights = w[:, None, None] @ w[None, :, None] @ w[None, None, :]
    box_weights = box_weights.reshape(-1)
    lfboxes = tob.leaf_boxes()

    nodes = np.tile(box_nodes, (1, len(lfboxes)))
    box_shifts = np.repeat(
        tob.box_centers[:, lfboxes], n_box_nodes, axis=1)
    box_scales = np.repeat(
        tob.get_box_size(lfboxes) / 2, n_box_nodes)
    nodes = nodes * box_scales[None, :] + box_shifts

    weights = np.tile(box_weights, len(lfboxes))
    weights = weights * box_scales**tob.dim

    return nodes, weights

# }}}


class TreeBuilder:
>>>>>>> 5170b30d
    def __init__(self, context):
        """
        :arg context: A :class:`pyopencl.Context`.
        """

        self.context = context

        from boxtree.bounding_box import BoundingBoxFinder
        self.bbox_finder = BoundingBoxFinder(self.context)

        # This is used to map box IDs and compress box lists in empty leaf
        # pruning.

        from boxtree.tools import GappyCopyAndMapKernel, MapValuesKernel
        self.gappy_copy_and_map = GappyCopyAndMapKernel(self.context)
        self.map_values_kernel = MapValuesKernel(self.context)

    morton_nr_dtype = np.dtype(np.int8)
    box_level_dtype = np.dtype(np.uint8)
    ROOT_EXTENT_STRETCH_FACTOR = 1e-4

    @memoize_method
    def get_kernel_info(self, dimensions, coord_dtype,
            particle_id_dtype, box_id_dtype,
            sources_are_targets, srcntgts_extent_norm,
            kind):

        from boxtree.tree_build_kernels import get_tree_build_kernel_info
        return get_tree_build_kernel_info(self.context, dimensions, coord_dtype,
            particle_id_dtype, box_id_dtype,
            sources_are_targets, srcntgts_extent_norm,
            self.morton_nr_dtype, self.box_level_dtype,
            kind=kind)

    def split_boxes(self, tob, refine_flags):
        nchildren = 2**tob.dim
        refine_parents, = np.where(refine_flags)
        n_new_boxes = len(refine_parents) * nchildren
        nboxes_new = tob.nboxes + n_new_boxes

        if refine_flags[~tob.is_leaf()].any():
            raise ValueError("attempting to split non-leaf")

        child_box_starts = (
                tob.nboxes
                + nchildren * np.arange(len(refine_parents)))

        refine_parents_per_child = np.empty(
                (nchildren, len(refine_parents)),
                np.intp)
        refine_parents_per_child[:] = refine_parents.reshape(-1)
        refine_parents_per_child = refine_parents_per_child.reshape(-1)

        box_parents = resized_array(tob.box_parents, nboxes_new)
        box_centers = resized_array(tob.box_centers, nboxes_new)
        box_children = resized_array(tob.box_children, nboxes_new)
        box_levels = resized_array(tob.box_levels, nboxes_new)

        box_parents[tob.nboxes:] = refine_parents_per_child
        box_levels[tob.nboxes:] = tob.box_levels[box_parents[tob.nboxes:]] + 1
        box_children[:, refine_parents] = (
            child_box_starts
            + np.arange(nchildren).reshape(-1, 1))

        for i in range(2**tob.dim):
            children_i = box_children[i, refine_parents]
            offsets = (
                    tob.root_box_extent
                    * vec_of_signs(tob.dim, i).reshape(-1, 1)
                    * (1/2**(1+box_levels[children_i])))
            box_centers[:, children_i] = (
                    box_centers[:, refine_parents]
                    + offsets)

        return _TreeOfBoxes(
                box_centers=box_centers,
                root_box_extent=tob.root_box_extent,
                box_parents=box_parents,
                box_children=box_children,
                box_levels=box_levels)

    # {{{ run control

    def __call__(self, queue, particles, kind="adaptive",
            max_particles_in_box=None, allocator=None, debug=False,
            targets=None, source_radii=None, target_radii=None,
            stick_out_factor=None, refine_weights=None,
            max_leaf_refine_weight=None, wait_for=None,
            extent_norm=None, bbox=None,
            **kwargs):
        tob = _make_tob_root(dim, bounding_box)
        while True:
            refine_flags = ...
            tob = self._split

    def old__call__(self, queue, particles, kind="adaptive",
            max_particles_in_box=None, allocator=None, debug=False,
            targets=None, source_radii=None, target_radii=None,
            stick_out_factor=None, refine_weights=None,
            max_leaf_refine_weight=None, wait_for=None,
            extent_norm=None, bbox=None,
            **kwargs):
        """
        :arg queue: a :class:`pyopencl.CommandQueue` instance
        :arg particles: an object array of (XYZ) point coordinate arrays.
        :arg kind: One of the following strings:

            - 'adaptive'
            - 'adaptive-level-restricted'
            - 'non-adaptive'

            'adaptive' requests an adaptive tree without level restriction.  See
            :ref:`tree-kinds` for further explanation.

        :arg targets: an object array of (XYZ) point coordinate arrays or ``None``.
            If ``None``, *particles* act as targets, too.
            Must have the same (inner) dtype as *particles*.
        :arg source_radii: If not *None*, a :class:`pyopencl.array.Array` of the
            same dtype as *particles*.

            If this is given, *targets* must also be given, i.e. sources and
            targets must be separate. See :ref:`extent`.

        :arg target_radii: Like *source_radii*, but for targets.
        :arg stick_out_factor: See :attr:`Tree.stick_out_factor` and :ref:`extent`.
        :arg refine_weights: If not *None*, a :class:`pyopencl.array.Array` of the
            type :class:`numpy.int32`. A box will be split if it has a cumulative
            refine_weight greater than *max_leaf_refine_weight*. If this is given,
            *max_leaf_refine_weight* must also be given and *max_particles_in_box*
            must be *None*.
        :arg max_leaf_refine_weight: If not *None*, specifies the maximum weight
            of a leaf box.
        :arg max_particles_in_box: If not *None*, specifies the maximum number
            of particles in a leaf box. If this is given, both
            *refine_weights* and *max_leaf_refine_weight* must be *None*.
        :arg wait_for: may either be *None* or a list of :class:`pyopencl.Event`
            instances for whose completion this command waits before starting
            execution.
        :arg extent_norm: ``"l2"`` or ``"linf"``. Indicates the norm with respect
            to which particle stick-out is measured. See :attr:`Tree.extent_norm`.
        :arg bbox: Bounding box of either type:
            1. A dim-by-2 array, with each row to be [min, max] coordinates
            in its corresponding axis direction.
            2. (Internal use only) of the same type as returned by
            *boxtree.bounding_box.make_bounding_box_dtype*.
            When given, this bounding box is used for tree
            building. Otherwise, the bounding box is determined from particles
            in such a way that it is square and is slightly larger at the top (so
            that scaled coordinates are always < 1).
            When supplied, the bounding box must be square and have all the
            particles in its closure.
        :arg kwargs: Used internally for debugging.

        :returns: a tuple ``(tree, event)``, where *tree* is an instance of
            :class:`Tree`, and *event* is a :class:`pyopencl.Event` for dependency
            management.
        """

        # {{{ input processing

        if kind not in ["adaptive", "adaptive-level-restricted", "non-adaptive"]:
            raise ValueError(f"unknown tree kind '{kind}'")

        # we'll modify this below, so copy it
        if wait_for is None:
            wait_for = []
        else:
            wait_for = list(wait_for)

        dimensions = len(particles)

        from boxtree.tools import AXIS_NAMES
        axis_names = AXIS_NAMES[:dimensions]

        sources_are_targets = targets is None
        sources_have_extent = source_radii is not None
        targets_have_extent = target_radii is not None

        if extent_norm is None:
            extent_norm = "linf"

        if extent_norm not in ["linf", "l2"]:
            raise ValueError("unexpected value of 'extent_norm': %s"
                    % extent_norm)

        srcntgts_extent_norm = extent_norm
        srcntgts_have_extent = sources_have_extent or targets_have_extent
        if not srcntgts_have_extent:
            srcntgts_extent_norm = None

        del extent_norm

        if srcntgts_extent_norm and targets is None:
            raise ValueError("must specify targets when specifying "
                    "any kind of radii")

        from pytools import single_valued
        particle_id_dtype = np.int32
        box_id_dtype = np.int32
        coord_dtype = single_valued(coord.dtype for coord in particles)

        if targets is None:
            nsrcntgts = single_valued(len(coord) for coord in particles)
        else:
            nsources = single_valued(len(coord) for coord in particles)
            ntargets = single_valued(len(coord) for coord in targets)
            nsrcntgts = nsources + ntargets

        if source_radii is not None:
            if source_radii.shape != (nsources,):
                raise ValueError("source_radii has an invalid shape")

            if source_radii.dtype != coord_dtype:
                raise TypeError("dtypes of coordinate arrays and "
                        "source_radii must agree")

        if target_radii is not None:
            if target_radii.shape != (ntargets,):
                raise ValueError("target_radii has an invalid shape")

            if target_radii.dtype != coord_dtype:
                raise TypeError("dtypes of coordinate arrays and "
                        "target_radii must agree")

        if sources_have_extent or targets_have_extent:
            if stick_out_factor is None:
                raise ValueError("if sources or targets have extent, "
                        "stick_out_factor must be explicitly specified")
        else:
            stick_out_factor = 0

        # }}}

        empty = partial(cl.array.empty, queue, allocator=allocator)

        def zeros(shape, dtype):
            result = cl.array.zeros(queue, shape, dtype, allocator=allocator)
            if result.events:
                event, = result.events
            else:
                from numbers import Number
                if isinstance(shape, Number):
                    shape = (shape,)
                from pytools import product
                assert product(shape) == 0
                event = cl.enqueue_marker(queue)

            return result, event

        knl_info = self.get_kernel_info(dimensions, coord_dtype,
                particle_id_dtype, box_id_dtype,
                sources_are_targets, srcntgts_extent_norm,
                kind=kind)

        logger.debug("tree build: start")

        # {{{ combine sources and targets into one array, if necessary

        prep_events = []

        if targets is None:
            # Targets weren't specified. Sources are also targets. Let's
            # call them "srcntgts".

            if isinstance(particles, np.ndarray) and particles.dtype.char == "O":
                srcntgts = particles
            else:
                from pytools.obj_array import make_obj_array
                srcntgts = make_obj_array([
                    p.with_queue(queue).copy() for p in particles
                    ])

            assert source_radii is None
            assert target_radii is None

            srcntgt_radii = None

        else:
            # Here, we mash sources and targets into one array to give us one
            # big array of "srcntgts". In this case, a "srcntgt" is either a
            # source or a target, but not really both, as above. How will we be
            # able to tell which it was? Easy: We'll compare its 'user' id with
            # nsources. If it's >=, it's a target, otherwise it's a source.

            target_coord_dtype = single_valued(tgt_i.dtype for tgt_i in targets)

            if target_coord_dtype != coord_dtype:
                raise TypeError("sources and targets must have same coordinate "
                        "dtype")

            def combine_srcntgt_arrays(ary1, ary2=None):
                if ary2 is None:
                    dtype = ary1.dtype
                else:
                    dtype = ary2.dtype

                result = empty(nsrcntgts, dtype)
                if (ary1 is None) or (ary2 is None):
                    result.fill(0)

                if ary1 is not None and ary1.nbytes:
                    result[:len(ary1)] = ary1

                if ary2 is not None and ary2.nbytes:
                    result[nsources:] = ary2

                return result

            from pytools.obj_array import make_obj_array
            srcntgts = make_obj_array([
                combine_srcntgt_arrays(src_i, tgt_i)
                for src_i, tgt_i in zip(particles, targets)
                ])

            if srcntgts_have_extent:
                srcntgt_radii = combine_srcntgt_arrays(source_radii, target_radii)
            else:
                srcntgt_radii = None

        del source_radii
        del target_radii

        del particles

        user_srcntgt_ids = cl.array.arange(queue, nsrcntgts, dtype=particle_id_dtype,
                allocator=allocator)

        evt, = user_srcntgt_ids.events
        wait_for.append(evt)
        del evt

        # }}}

        # {{{ process refine_weights

        from boxtree.tree_build_kernels import refine_weight_dtype

        specified_max_particles_in_box = max_particles_in_box is not None
        specified_refine_weights = refine_weights is not None and \
            max_leaf_refine_weight is not None

        if specified_max_particles_in_box and specified_refine_weights:
            raise ValueError("may only specify one of max_particles_in_box and "
                    "refine_weights/max_leaf_refine_weight")
        elif not specified_max_particles_in_box and not specified_refine_weights:
            raise ValueError("must specify either max_particles_in_box or "
                    "refine_weights/max_leaf_refine_weight")
        elif specified_max_particles_in_box:
            refine_weights = (
                cl.array.empty(
                    queue, nsrcntgts, refine_weight_dtype, allocator=allocator)
                .fill(1))
            event, = refine_weights.events
            prep_events.append(event)
            max_leaf_refine_weight = max_particles_in_box
        elif specified_refine_weights:
            if refine_weights.dtype != refine_weight_dtype:
                raise TypeError("refine_weights must have dtype '%s'"
                        % refine_weight_dtype)

        if max_leaf_refine_weight < cl.array.max(refine_weights).get():
            raise ValueError(
                    "entries of refine_weights cannot exceed max_leaf_refine_weight")
        if 0 > cl.array.min(refine_weights).get():
            raise ValueError("all entries of refine_weights must be nonnegative")
        if max_leaf_refine_weight <= 0:
            raise ValueError("max_leaf_refine_weight must be positive")

        total_refine_weight = cl.array.sum(
                refine_weights, dtype=np.dtype(np.int64)).get()

        del max_particles_in_box
        del specified_max_particles_in_box
        del specified_refine_weights

        # }}}

        # {{{ find and process bounding box

        if bbox is None:
            bbox, _ = self.bbox_finder(srcntgts, srcntgt_radii, wait_for=wait_for)
            bbox = bbox.get()

            root_extent = max(
                bbox["max_"+ax] - bbox["min_"+ax]
                for ax in axis_names) * (1+TreeBuilder.ROOT_EXTENT_STRETCH_FACTOR)

            # make bbox square and slightly larger at the top, to ensure scaled
            # coordinates are always < 1
            bbox_min = np.empty(dimensions, coord_dtype)
            for i, ax in enumerate(axis_names):
                bbox_min[i] = bbox["min_"+ax]

            bbox_max = bbox_min + root_extent
            for i, ax in enumerate(axis_names):
                bbox["max_"+ax] = bbox_max[i]
        else:
            # Validate that bbox is a superset of particle-derived bbox
            bbox_auto, _ = self.bbox_finder(
                    srcntgts, srcntgt_radii, wait_for=wait_for)
            bbox_auto = bbox_auto.get()

            # Convert unstructured numpy array to bbox_type
            if isinstance(bbox, np.ndarray):
                if len(bbox) == dimensions:
                    bbox_bak = bbox.copy()
                    bbox = np.empty(1, bbox_auto.dtype)
                    for i, ax in enumerate(axis_names):
                        bbox["min_"+ax] = bbox_bak[i][0]
                        bbox["max_"+ax] = bbox_bak[i][1]
                else:
                    assert len(bbox) == 1
            else:
                raise NotImplementedError("Unsupported bounding box type: "
                        + str(type(bbox)))

            # bbox must cover bbox_auto
            bbox_min = np.empty(dimensions, coord_dtype)
            bbox_max = np.empty(dimensions, coord_dtype)

            for i, ax in enumerate(axis_names):
                bbox_min[i] = bbox["min_" + ax]
                bbox_max[i] = bbox["max_" + ax]
                assert bbox_min[i] < bbox_max[i]
                assert bbox_min[i] <= bbox_auto["min_" + ax]
                assert bbox_max[i] >= bbox_auto["max_" + ax]

            # bbox must be a square
            bbox_exts = bbox_max - bbox_min
            for ext in bbox_exts:
                assert abs(ext - bbox_exts[0]) < 1e-15

            root_extent = bbox_exts[0]

        # }}}

        # {{{ allocate data

        logger.debug("allocating memory")

        # box-local morton bin counts for each particle at the current level
        # only valid from scan -> split'n'sort
        morton_bin_counts = empty(nsrcntgts, dtype=knl_info.morton_bin_count_dtype)

        # (local) morton nrs for each particle at the current level
        # only valid from scan -> split'n'sort
        morton_nrs = empty(nsrcntgts, dtype=self.morton_nr_dtype)

        # 0/1 segment flags
        # invariant to sorting once set
        # (particles are only reordered within a box)
        # valid throughout computation
        box_start_flags, evt = zeros(nsrcntgts, dtype=np.int8)
        prep_events.append(evt)
        srcntgt_box_ids, evt = zeros(nsrcntgts, dtype=box_id_dtype)
        prep_events.append(evt)

        # Outside nboxes_guess feeding is solely for debugging purposes,
        # to test the reallocation code.
        nboxes_guess = kwargs.get("nboxes_guess")
        if nboxes_guess is None:
            nboxes_guess = 2**dimensions * (
                    (max_leaf_refine_weight + total_refine_weight - 1)
                    // max_leaf_refine_weight)

        assert nboxes_guess > 0

        # /!\ IMPORTANT
        #
        # If you're allocating an array here that depends on nboxes_guess, or if
        # your array contains box numbers, you have to write code for the
        # following down below as well:
        #
        # * You *must* write reallocation code to handle box renumbering and
        #   reallocation triggered at the top of the level loop.
        #
        # * If your array persists after the level loop, you *must* write code
        #   to handle box renumbering and reallocation triggered by the box
        #   pruning step.

        split_box_ids, evt = zeros(nboxes_guess, dtype=box_id_dtype)
        prep_events.append(evt)

        # per-box morton bin counts
        box_morton_bin_counts, evt = zeros(nboxes_guess,
                                      dtype=knl_info.morton_bin_count_dtype)
        prep_events.append(evt)

        # particle# at which each box starts
        box_srcntgt_starts, evt = zeros(nboxes_guess, dtype=particle_id_dtype)
        prep_events.append(evt)

        # pointer to parent box
        box_parent_ids, evt = zeros(nboxes_guess, dtype=box_id_dtype)
        prep_events.append(evt)

        # pointer to child box, by morton number
        box_child_ids, evts = zip(
            *(zeros(nboxes_guess, dtype=box_id_dtype) for d in range(2**dimensions)))
        prep_events.extend(evts)

        # box centers, by dimension
        box_centers, evts = zip(
            *(zeros(nboxes_guess, dtype=coord_dtype) for d in range(dimensions)))
        prep_events.extend(evts)

        # Initialize box_centers[0] to contain the root box's center
        for d, (ax, evt) in enumerate(zip(axis_names, evts)):
            center_ax = bbox["min_"+ax] + (bbox["max_"+ax] - bbox["min_"+ax]) / 2
            box_centers[d][0].fill(center_ax, wait_for=[evt])

        # box -> level map
        box_levels, evt = zeros(nboxes_guess, self.box_level_dtype)
        prep_events.append(evt)

        # number of particles in each box
        # needs to be globally initialized because empty boxes never get touched
        box_srcntgt_counts_cumul, evt = zeros(nboxes_guess, dtype=particle_id_dtype)
        prep_events.append(evt)

        # Initalize box 0 to contain all particles
        box_srcntgt_counts_cumul[0].fill(
                nsrcntgts, queue=queue, wait_for=[evt])

        # box -> whether the box has a child. FIXME: use smaller integer type
        box_has_children, evt = zeros(nboxes_guess, dtype=np.dtype(np.int32))
        prep_events.append(evt)

        # box -> whether the box needs a splitting to enforce level restriction.
        # FIXME: use smaller integer type
        force_split_box, evt = zeros(nboxes_guess
                                     if knl_info.level_restrict
                                     else 0, dtype=np.dtype(np.int32))
        prep_events.append(evt)

        # set parent of root box to itself
        evt = cl.enqueue_copy(
                queue, box_parent_ids.data, np.zeros((), dtype=box_parent_ids.dtype))
        prep_events.append(evt)

        # 2*(num bits in the significand)
        # https://gitlab.tiker.net/inducer/boxtree/issues/23
        nlevels_max = 2*(np.finfo(coord_dtype).nmant + 1)
        assert nlevels_max <= np.iinfo(self.box_level_dtype).max

        # level -> starting box on level
        level_start_box_nrs_dev, evt = zeros(nlevels_max, dtype=box_id_dtype)
        prep_events.append(evt)

        # level -> number of used boxes on level
        level_used_box_counts_dev, evt = zeros(nlevels_max, dtype=box_id_dtype)
        prep_events.append(evt)

        # }}}

        def fin_debug(s):
            if debug:
                queue.finish()

            logger.debug(s)

        from pytools.obj_array import make_obj_array
        have_oversize_split_box, evt = zeros((), np.int32)
        prep_events.append(evt)

        # True if and only if the level restrict kernel found a box to split in
        # order to enforce level restriction.
        have_upper_level_split_box, evt = zeros((), np.int32)
        prep_events.append(evt)

        wait_for = prep_events

        from pytools import div_ceil

        # {{{ level loop

        # Level 0 starts at 0 and always contains box 0 and nothing else.
        # Level 1 therefore starts at 1.
        level_start_box_nrs = [0, 1]
        level_start_box_nrs_dev[0] = 0
        level_start_box_nrs_dev[1] = 1
        wait_for.extend(level_start_box_nrs_dev.events)

        # This counts the number of boxes that have been used per level. Note
        # that this could be fewer than the actual number of boxes allocated to
        # the level (in the case of building a level restricted tree, more boxes
        # are pre-allocated for a level than used since we may decide to split
        # parent level boxes later).
        level_used_box_counts = [1]
        level_used_box_counts_dev[0] = 1
        wait_for.extend(level_used_box_counts_dev.events)

        # level -> number of leaf boxes on level. Initially the root node is a
        # leaf.
        level_leaf_counts = np.array([1])

        tree_build_proc = ProcessLogger(logger, "tree build")

        if total_refine_weight > max_leaf_refine_weight:
            level = 1
        else:
            level = 0

        # INVARIANTS -- Upon entry to this loop:
        #
        # - level is the level being built.
        # - the last entry of level_start_box_nrs is the beginning of the level
        #   to be built
        # - the last entry of level_used_box_counts is the number of boxes that
        #   are used (not just allocated) at the previous level

        # This while condition prevents entering the loop in case there's just a
        # single box, by how 'level' is set above. Read this as 'while True' with
        # an edge case.

        level_loop_proc = DebugProcessLogger(logger, "tree build level loop")

        # When doing level restriction, the level loop may need to be entered
        # one more time after creating all the levels (see fixme note below
        # regarding this). This flag is set to True when that happens.
        final_level_restrict_iteration = False

        while level:
            if debug:
                # More invariants:
                assert level == len(level_start_box_nrs) - 1
                assert level == len(level_used_box_counts)
                assert level == len(level_leaf_counts)

            if level + 1 >= nlevels_max:  # level is zero-based
                raise MaxLevelsExceeded("Level count exceeded number of significant "
                        "bits in coordinate dtype. That means that a large number "
                        "of particles was indistinguishable up to floating point "
                        "precision (because they ended up in the same box).")

            common_args = ((morton_bin_counts, morton_nrs,
                    box_start_flags,
                    srcntgt_box_ids, split_box_ids,
                    box_morton_bin_counts,
                    refine_weights,
                    max_leaf_refine_weight,
                    box_srcntgt_starts, box_srcntgt_counts_cumul,
                    box_parent_ids, box_levels,
                    level, bbox,
                    user_srcntgt_ids)
                    + tuple(srcntgts)
                    + ((srcntgt_radii,) if srcntgts_have_extent else ())
                    )

            fin_debug("morton count scan")

            morton_count_args = common_args
            if srcntgts_have_extent:
                morton_count_args += (stick_out_factor,)

            # writes: box_morton_bin_counts
            evt = knl_info.morton_count_scan(
                    *morton_count_args, queue=queue, size=nsrcntgts,
                    wait_for=wait_for)
            wait_for = [evt]

            fin_debug("split box id scan")

            # writes: box_has_children, split_box_ids
            evt = knl_info.split_box_id_scan(
                    srcntgt_box_ids,
                    box_srcntgt_counts_cumul,
                    box_morton_bin_counts,
                    refine_weights,
                    max_leaf_refine_weight,
                    box_levels,
                    level_start_box_nrs_dev,
                    level_used_box_counts_dev,
                    force_split_box,
                    level,

                    # output:
                    box_has_children,
                    split_box_ids,
                    have_oversize_split_box,

                    queue=queue,
                    size=level_start_box_nrs[level],
                    wait_for=wait_for)
            wait_for = [evt]

            # {{{ compute new level_used_box_counts, level_leaf_counts

            # The last split_box_id on each level tells us how many boxes are
            # needed at the next level.
            new_level_used_box_counts = [1]
            for level_start_box_id in level_start_box_nrs[1:]:
                last_box_on_prev_level = level_start_box_id - 1
                new_level_used_box_counts.append(
                    # FIXME: Get this all at once.
                    int(split_box_ids[last_box_on_prev_level].get())
                    - level_start_box_id)

            # New leaf count =
            #   old leaf count
            #   + nr. new boxes from splitting parent's leaves
            #   - nr. new boxes from splitting current level's leaves / 2**d
            level_used_box_counts_diff = (new_level_used_box_counts
                    - np.append(level_used_box_counts, [0]))
            new_level_leaf_counts = (level_leaf_counts
                    + level_used_box_counts_diff[:-1]
                    - level_used_box_counts_diff[1:] // 2 ** dimensions)
            new_level_leaf_counts = np.append(
                    new_level_leaf_counts,
                    [level_used_box_counts_diff[-1]])
            del level_used_box_counts_diff

            # }}}

            # Assumption: Everything between here and the top of the loop must
            # be repeatable, so that in an out-of-memory situation, we can just
            # rerun this bit of the code after reallocating and a minimal reset
            # procedure.

            # The algorithm for deciding on level sizes is as follows:
            # 1. Compute the minimal necessary size of each level, including the
            #    new level being created.
            # 2. If level restricting, add padding to the new level being created.
            # 3. Check if there is enough existing space for each level.
            # 4. If any level does not have sufficient space, reallocate all levels:
            #    4a. Compute new sizes of upper levels
            #    4b. If level restricting, add padding to all levels.

            curr_upper_level_lengths = np.diff(level_start_box_nrs)
            minimal_upper_level_lengths = np.max(
                [new_level_used_box_counts[:-1], curr_upper_level_lengths], axis=0)
            minimal_new_level_length = new_level_used_box_counts[-1]

            # Allocate extra space at the end of the current level for higher
            # level leaves that may be split later.
            #
            # If there are no further levels to split (i.e.
            # have_oversize_split_box = 0), then we do not need to allocate any
            # extra space, since no new leaves can be created at the bottom
            # level.
            if knl_info.level_restrict and have_oversize_split_box.get():
                # Currently undocumented.
                lr_lookbehind_levels = kwargs.get("lr_lookbehind", 1)
                minimal_new_level_length += sum(
                    2**(lev*dimensions) * new_level_leaf_counts[level - lev]
                    for lev in range(1, 1 + min(level, lr_lookbehind_levels)))

            nboxes_minimal = \
                    sum(minimal_upper_level_lengths) + minimal_new_level_length

            needs_renumbering = \
                    (curr_upper_level_lengths < minimal_upper_level_lengths).any()

            # {{{ prepare for reallocation/renumbering

            if needs_renumbering:
                assert knl_info.level_restrict

                # {{{ compute new level_start_box_nrs

                # Represents the amount of padding needed for upper levels.
                upper_level_padding = np.zeros(level, dtype=int)

                # Recompute the level padding.
                for ulevel in range(level):
                    upper_level_padding[ulevel] = sum(
                        2**(lev*dimensions) * new_level_leaf_counts[ulevel - lev]
                        for lev in range(
                            1, 1 + min(ulevel, lr_lookbehind_levels)))

                new_upper_level_unused_box_counts = np.max(
                    [upper_level_padding,
                    minimal_upper_level_lengths - new_level_used_box_counts[:-1]],
                    axis=0)

                new_level_start_box_nrs = np.empty(level + 1, dtype=int)
                new_level_start_box_nrs[0] = 0
                new_level_start_box_nrs[1:] = np.cumsum(
                    new_level_used_box_counts[:-1]
                    + new_upper_level_unused_box_counts)

                assert not (level_start_box_nrs == new_level_start_box_nrs).all()

                # }}}

                # {{{ set up reallocators

                old_box_count = level_start_box_nrs[-1]
                # Where should I put this box?
                dst_box_id = cl.array.empty(queue,
                        shape=old_box_count, dtype=box_id_dtype)

                for level_start, new_level_start, level_len in zip(
                        level_start_box_nrs, new_level_start_box_nrs,
                        curr_upper_level_lengths):
                    dst_box_id[level_start:level_start + level_len] = \
                            cl.array.arange(queue,
                                            new_level_start,
                                            new_level_start + level_len,
                                            dtype=box_id_dtype)

                wait_for.extend(dst_box_id.events)

                realloc_array = partial(self.gappy_copy_and_map,
                        dst_indices=dst_box_id, range=slice(old_box_count),
                        debug=debug)
                realloc_and_renumber_array = partial(self.gappy_copy_and_map,
                        dst_indices=dst_box_id, map_values=dst_box_id,
                        range=slice(old_box_count), debug=debug)
                renumber_array = partial(self.map_values_kernel, dst_box_id)

                # }}}

                # Update level_start_box_nrs. This will be the
                # level_start_box_nrs for the reallocated data.

                level_start_box_nrs = list(new_level_start_box_nrs)
                level_start_box_nrs_dev[:level + 1] = \
                    np.array(new_level_start_box_nrs, dtype=box_id_dtype)
                level_start_box_nrs_updated = True
                wait_for.extend(level_start_box_nrs_dev.events)

                nboxes_new = level_start_box_nrs[-1] + minimal_new_level_length

                del new_level_start_box_nrs
            else:
                from boxtree.tools import realloc_array
                realloc_and_renumber_array = realloc_array
                renumber_array = None
                level_start_box_nrs_updated = False
                nboxes_new = nboxes_minimal

            del nboxes_minimal

            # }}}

            # {{{ reallocate and/or renumber boxes if necessary

            if level_start_box_nrs_updated or nboxes_new > nboxes_guess:
                fin_debug("starting nboxes_guess increase")

                while nboxes_guess < nboxes_new:
                    nboxes_guess *= 2

                def my_realloc_nocopy(ary):
                    return cl.array.empty(queue, allocator=allocator,
                            shape=nboxes_guess, dtype=ary.dtype)

                def my_realloc_zeros_nocopy(ary):
                    result = cl.array.zeros(queue, allocator=allocator,
                            shape=nboxes_guess, dtype=ary.dtype)
                    return result, result.events[0]

                my_realloc = partial(realloc_array,
                        queue, allocator, nboxes_guess, wait_for=wait_for)
                my_realloc_zeros = partial(realloc_array,
                        queue, allocator, nboxes_guess, zero_fill=True,
                        wait_for=wait_for)
                my_realloc_zeros_and_renumber = partial(realloc_and_renumber_array,
                        queue, allocator, nboxes_guess, zero_fill=True,
                        wait_for=wait_for)

                resize_events = []

                split_box_ids = my_realloc_nocopy(split_box_ids)

                # *Most*, but not *all* of the values in this array are
                # rewritten when the morton scan is redone. Specifically,
                # only the box morton bin counts of boxes on the level
                # currently being processed are written-but we need to
                # retain the box morton bin counts from the higher levels.
                box_morton_bin_counts, evt = my_realloc_zeros(
                        box_morton_bin_counts)
                resize_events.append(evt)

                # force_split_box is unused unless level restriction is enabled.
                if knl_info.level_restrict:
                    force_split_box, evt = my_realloc_zeros(force_split_box)
                    resize_events.append(evt)

                box_srcntgt_starts, evt = my_realloc_zeros(box_srcntgt_starts)
                resize_events.append(evt)

                box_srcntgt_counts_cumul, evt = \
                        my_realloc_zeros(box_srcntgt_counts_cumul)
                resize_events.append(evt)

                box_has_children, evt = my_realloc_zeros(box_has_children)
                resize_events.append(evt)

                box_centers, evts = zip(
                    *(my_realloc(ary) for ary in box_centers))
                resize_events.extend(evts)

                box_child_ids, evts = zip(
                    *(my_realloc_zeros_and_renumber(ary)
                      for ary in box_child_ids))
                resize_events.extend(evts)

                box_parent_ids, evt = my_realloc_zeros_and_renumber(box_parent_ids)
                resize_events.append(evt)

                if not level_start_box_nrs_updated:
                    box_levels, evt = my_realloc(box_levels)
                    resize_events.append(evt)
                else:
                    box_levels, evt = my_realloc_zeros_nocopy(box_levels)
                    cl.wait_for_events([evt])
                    for box_level, (level_start, level_end) in enumerate(zip(
                            level_start_box_nrs, level_start_box_nrs[1:])):
                        box_levels[level_start:level_end].fill(box_level)
                    resize_events.extend(box_levels.events)

                if level_start_box_nrs_updated:
                    srcntgt_box_ids, evt = renumber_array(srcntgt_box_ids)
                    resize_events.append(evt)

                del my_realloc_zeros
                del my_realloc_nocopy
                del my_realloc_zeros_nocopy
                del renumber_array

                # Can't del on Py2.7 - these are used in generator expressions
                # above, which are nested scopes
                my_realloc = None
                my_realloc_zeros_and_renumber = None

                # retry
                logger.info("nboxes_guess exceeded: "
                            "enlarged allocations, restarting level")

                continue

            # }}}

            logger.debug("LEVEL %d -> %d boxes" % (level, nboxes_new))

            assert (
                level_start_box_nrs[-1] != nboxes_new
                or srcntgts_have_extent
                or final_level_restrict_iteration)

            if level_start_box_nrs[-1] == nboxes_new:
                # We haven't created new boxes in this level loop trip.
                #
                # If srcntgts have extent, this can happen if boxes were
                # in-principle overfull, but couldn't subdivide because of
                # extent restrictions.
                if srcntgts_have_extent and not final_level_restrict_iteration:
                    level -= 1
                    break
                assert final_level_restrict_iteration

            # {{{ update level_start_box_nrs, level_used_box_counts

            level_start_box_nrs.append(nboxes_new)
            level_start_box_nrs_dev[level + 1].fill(nboxes_new)
            wait_for.extend(level_start_box_nrs_dev.events)

            level_used_box_counts = new_level_used_box_counts
            level_used_box_counts_dev[:level + 1] = \
                    np.array(level_used_box_counts, dtype=box_id_dtype)
            wait_for.extend(level_used_box_counts_dev.events)

            level_leaf_counts = new_level_leaf_counts
            if debug:
                for level_start, level_nboxes, leaf_count in zip(
                        level_start_box_nrs,
                        level_used_box_counts,
                        level_leaf_counts):
                    if level_nboxes == 0:
                        assert leaf_count == 0
                        continue
                    nleaves_actual = level_nboxes - int(
                        cl.array.sum(box_has_children[
                            level_start:level_start + level_nboxes]).get())
                    assert leaf_count == nleaves_actual

            # Can't del in Py2.7 - see note below
            new_level_leaf_counts = None

            # }}}

            del nboxes_new
            del new_level_used_box_counts

            # {{{ split boxes

            box_splitter_args = (
                common_args
                + (box_has_children, force_split_box, root_extent)
                + box_child_ids
                + box_centers)

            evt = knl_info.box_splitter_kernel(*box_splitter_args,
                    range=slice(level_start_box_nrs[-1]),
                    wait_for=wait_for)

            wait_for = [evt]

            fin_debug("box splitter")

            # Mark the levels of boxes added for padding (these were not updated
            # by the box splitter kernel).
            last_used_box = level_start_box_nrs[-2] + level_used_box_counts[-1]
            box_levels[last_used_box:level_start_box_nrs[-1]].fill(level)

            wait_for.extend(box_levels.events)

            if debug:
                box_levels.finish()
                level_bl_chunk = box_levels.get()[
                        level_start_box_nrs[-2]:level_start_box_nrs[-1]]
                assert (level_bl_chunk == level).all()
                del level_bl_chunk

            if debug:
                assert (box_srcntgt_starts.get() < nsrcntgts).all()

            # }}}

            # {{{ renumber particles within split boxes

            new_user_srcntgt_ids = cl.array.empty_like(user_srcntgt_ids)
            new_srcntgt_box_ids = cl.array.empty_like(srcntgt_box_ids)

            particle_renumberer_args = (
                common_args
                + (box_has_children, force_split_box,
                   new_user_srcntgt_ids, new_srcntgt_box_ids))

            evt = knl_info.particle_renumberer_kernel(*particle_renumberer_args,
                    range=slice(nsrcntgts), wait_for=wait_for)

            wait_for = [evt]

            fin_debug("particle renumbering")

            user_srcntgt_ids = new_user_srcntgt_ids
            del new_user_srcntgt_ids
            srcntgt_box_ids = new_srcntgt_box_ids
            del new_srcntgt_box_ids

            # }}}

            # {{{ enforce level restriction on upper levels

            if final_level_restrict_iteration:
                # Roll back level update.
                #
                # FIXME: The extra iteration at the end to split boxes should
                # not be necessary. Instead, all the work for the final box
                # split should be done in the last iteration of the level
                # loop. Currently the main issue that forces the extra iteration
                # to be there is the need to use the box renumbering and
                # reallocation code. In order to fix this issue, the box
                # numbering and reallocation code needs to be accessible after
                # the final level restriction is done.
                assert int(have_oversize_split_box.get()) == 0
                assert level_used_box_counts[-1] == 0
                del level_used_box_counts[-1]
                del level_start_box_nrs[-1]
                level -= 1
                break

            if knl_info.level_restrict:
                # Avoid generating too many kernels.
                LEVEL_STEP = 10  # noqa
                if level % LEVEL_STEP == 1:
                    level_restrict_kernel = knl_info.level_restrict_kernel_builder(
                            LEVEL_STEP * div_ceil(level, LEVEL_STEP))

                # Upward pass - check if leaf boxes at higher levels need
                # further splitting.
                assert len(force_split_box) > 0
                force_split_box.fill(0)
                wait_for.extend(force_split_box.events)

                did_upper_level_split = False

                if debug:
                    boxes_split = []

                for upper_level, upper_level_start, upper_level_box_count in zip(
                        # We just built level. Our parent level doesn't need to
                        # be rechecked for splitting because the smallest boxes
                        # in the tree (ours) already have a 2-to-1 ratio with
                        # that. Start checking at the level above our parent.
                        range(level - 2, 0, -1),
                        # At this point, the last entry in level_start_box_nrs
                        # already refers to (level + 1).
                        level_start_box_nrs[-4::-1],
                        level_used_box_counts[-3::-1]):

                    upper_level_slice = slice(
                        upper_level_start, upper_level_start + upper_level_box_count)

                    have_upper_level_split_box.fill(0)
                    wait_for.extend(have_upper_level_split_box.events)

                    # writes: force_split_box, have_upper_level_split_box
                    evt = level_restrict_kernel(
                        upper_level,
                        root_extent,
                        box_has_children,
                        force_split_box,
                        have_upper_level_split_box,
                        *(box_child_ids + box_centers),
                        slice=upper_level_slice,
                        wait_for=wait_for)

                    wait_for = [evt]

                    if debug:
                        force_split_box.finish()
                        boxes_split.append(int(cl.array.sum(
                            force_split_box[upper_level_slice]).get()))

                    if int(have_upper_level_split_box.get()) == 0:
                        break

                    did_upper_level_split = True

                if debug:
                    total_boxes_split = sum(boxes_split)
                    logger.debug("level restriction: {total_boxes_split} boxes split"
                                 .format(total_boxes_split=total_boxes_split))
                    from itertools import count
                    for level_, nboxes_split in zip(
                            count(level - 2, step=-1), boxes_split[:-1]):
                        logger.debug("level {level}: {nboxes_split} boxes split"
                            .format(level=level_, nboxes_split=nboxes_split))
                    del boxes_split

                if int(have_oversize_split_box.get()) == 0 and did_upper_level_split:
                    # We are in the situation where there are boxes left to
                    # split on upper levels, and the level loop is done creating
                    # lower levels.
                    #
                    # We re-run the level loop one more time to finish creating
                    # the upper level boxes.
                    final_level_restrict_iteration = True
                    level += 1
                    continue

            # }}}

            if not int(have_oversize_split_box.get()):
                logger.debug("no boxes left to split")
                break

            level += 1
            have_oversize_split_box.fill(0)

            # {{{ check that nonchild part of box_morton_bin_counts is consistent

            if debug and 0:
                h_box_morton_bin_counts = box_morton_bin_counts.get()
                h_box_srcntgt_counts_cumul = box_srcntgt_counts_cumul.get()
                h_box_child_ids = tuple(bci.get() for bci in box_child_ids)

                has_mismatch = False
                for ibox in range(level_start_box_nrs[-1]):
                    is_leaf = all(bci[ibox] == 0 for bci in h_box_child_ids)
                    if is_leaf:
                        # nonchild count only found in box_info kernel
                        continue

                    if h_box_srcntgt_counts_cumul[ibox] == 0:
                        # empty boxes don't have box_morton_bin_counts written
                        continue

                    kid_sum = sum(
                            h_box_srcntgt_counts_cumul[bci[ibox]]
                            for bci in h_box_child_ids
                            if bci[ibox] != 0)

                    if (
                            h_box_srcntgt_counts_cumul[ibox]
                            != (h_box_morton_bin_counts[ibox]["nonchild_srcntgts"]
                                + kid_sum)):
                        print("MISMATCH", level, ibox)
                        has_mismatch = True

                assert not has_mismatch
                print("LEVEL %d OK" % level)

                # Cannot delete in Py 2.7: referred to from nested scope.
                h_box_srcntgt_counts_cumul = None

                del h_box_morton_bin_counts
                del h_box_child_ids

            # }}}

        nboxes = level_start_box_nrs[-1]

        npasses = level+1
        level_loop_proc.done("%d levels, %d boxes", level, nboxes)
        del npasses

        # }}}

        # {{{ extract number of non-child srcntgts from box morton counts

        if srcntgts_have_extent:
            box_srcntgt_counts_nonchild = empty(nboxes, particle_id_dtype)
            fin_debug("extract non-child srcntgt count")

            assert len(level_start_box_nrs) >= 2
            highest_possibly_split_box_nr = level_start_box_nrs[-2]

            evt = knl_info.extract_nonchild_srcntgt_count_kernel(
                    # input
                    box_morton_bin_counts,
                    box_srcntgt_counts_cumul,
                    highest_possibly_split_box_nr,

                    # output
                    box_srcntgt_counts_nonchild,

                    range=slice(nboxes), wait_for=wait_for)
            wait_for = [evt]

            del highest_possibly_split_box_nr

            if debug:
                h_box_srcntgt_counts_nonchild = box_srcntgt_counts_nonchild.get()
                h_box_srcntgt_counts_cumul = box_srcntgt_counts_cumul.get()

                assert (h_box_srcntgt_counts_nonchild
                        <= h_box_srcntgt_counts_cumul[:nboxes]).all()

                del h_box_srcntgt_counts_nonchild

                # Cannot delete in Py 2.7: referred to from nested scope.
                h_box_srcntgt_counts_cumul = None

        # }}}

        del morton_nrs
        del box_morton_bin_counts

        # {{{ prune empty/unused leaf boxes

        prune_empty_leaves = not kwargs.get("skip_prune")

        if prune_empty_leaves:
            # What is the original index of this box?
            src_box_id = empty(nboxes, box_id_dtype)

            # Where should I put this box?
            #
            # Initialize to all zeros, because pruned boxes should be mapped to
            # zero (e.g. when pruning child_box_ids).
            dst_box_id, evt = zeros(nboxes, box_id_dtype)
            wait_for.append(evt)

            fin_debug("find prune indices")

            nboxes_post_prune_dev = empty((), dtype=box_id_dtype)
            evt = knl_info.find_prune_indices_kernel(
                    box_srcntgt_counts_cumul,
                    src_box_id, dst_box_id, nboxes_post_prune_dev,
                    size=nboxes, wait_for=wait_for)
            wait_for = [evt]
            nboxes_post_prune = int(nboxes_post_prune_dev.get())
            logger.debug("{} boxes after pruning "
                        "({} empty leaves and/or unused boxes removed)"
                    .format(nboxes_post_prune, nboxes - nboxes_post_prune))
            should_prune = True
        elif knl_info.level_restrict:
            # Remove unused boxes from the tree.
            src_box_id = empty(nboxes, box_id_dtype)
            dst_box_id = empty(nboxes, box_id_dtype)

            new_level_start_box_nrs = np.empty_like(level_start_box_nrs)
            new_level_start_box_nrs[0] = 0
            new_level_start_box_nrs[1:] = np.cumsum(level_used_box_counts)
            for level_start, new_level_start, level_used_box_count in zip(
                    level_start_box_nrs, new_level_start_box_nrs,
                    level_used_box_counts):
                def make_slice(start):
                    return slice(start, start + level_used_box_count)

                def make_arange(start):
                    return cl.array.arange(queue, start,
                            start + level_used_box_count, dtype=box_id_dtype)

                src_box_id[make_slice(new_level_start)] = make_arange(level_start)
                dst_box_id[make_slice(level_start)] = make_arange(new_level_start)
            wait_for.extend(src_box_id.events + dst_box_id.events)

            nboxes_post_prune = new_level_start_box_nrs[-1]

            logger.info("{} boxes after pruning ({} unused boxes removed)"
                    .format(nboxes_post_prune, nboxes - nboxes_post_prune))
            should_prune = True
        else:
            should_prune = False

        if should_prune:
            prune_events = []

            prune_empty = partial(self.gappy_copy_and_map,
                    queue, allocator, nboxes_post_prune,
                    src_indices=src_box_id,
                    range=slice(nboxes_post_prune), debug=debug)

            box_srcntgt_starts, evt = prune_empty(box_srcntgt_starts)
            prune_events.append(evt)

            box_srcntgt_counts_cumul, evt = prune_empty(box_srcntgt_counts_cumul)
            prune_events.append(evt)

            if debug and prune_empty_leaves:
                assert (box_srcntgt_counts_cumul.get() > 0).all()

            srcntgt_box_ids, evt = self.map_values_kernel(
                    dst_box_id, srcntgt_box_ids)
            prune_events.append(evt)

            box_parent_ids, evt = prune_empty(box_parent_ids, map_values=dst_box_id)
            prune_events.append(evt)

            box_levels, evt = prune_empty(box_levels)
            prune_events.append(evt)

            if srcntgts_have_extent:
                box_srcntgt_counts_nonchild, evt = prune_empty(
                        box_srcntgt_counts_nonchild)
                prune_events.append(evt)

            box_has_children, evt = prune_empty(box_has_children)
            prune_events.append(evt)

            box_child_ids, evts = zip(
                *(prune_empty(ary, map_values=dst_box_id)
                  for ary in box_child_ids))
            prune_events.extend(evts)

            box_centers, evts = zip(
                *(prune_empty(ary) for ary in box_centers))
            prune_events.extend(evts)

            # Update box counts and level start box indices.
            box_levels.finish()

            evt = knl_info.find_level_box_counts_kernel(
                box_levels, level_used_box_counts_dev)
            cl.wait_for_events([evt])

            nlevels = len(level_used_box_counts)
            level_used_box_counts = level_used_box_counts_dev[:nlevels].get()

            level_start_box_nrs = [0]
            level_start_box_nrs.extend(np.cumsum(level_used_box_counts))

            level_start_box_nrs_dev[:nlevels + 1] = np.array(
                level_start_box_nrs, dtype=box_id_dtype)
            prune_events.extend(level_start_box_nrs_dev.events)

            wait_for = prune_events
        else:
            logger.info("skipping empty-leaf pruning")
            nboxes_post_prune = nboxes

        level_start_box_nrs = np.array(level_start_box_nrs, box_id_dtype)

        # }}}

        del nboxes

        # {{{ compute source/target particle indices and counts in each box

        if targets is None:
            from boxtree.tools import reverse_index_array
            user_source_ids = user_srcntgt_ids
            sorted_target_ids = reverse_index_array(user_srcntgt_ids)

            box_source_starts = box_target_starts = box_srcntgt_starts
            box_source_counts_cumul = box_target_counts_cumul = \
                    box_srcntgt_counts_cumul
            if srcntgts_have_extent:
                box_source_counts_nonchild = box_target_counts_nonchild = \
                        box_srcntgt_counts_nonchild
        else:
            source_numbers = empty(nsrcntgts, particle_id_dtype)

            fin_debug("source counter")
            evt = knl_info.source_counter(user_srcntgt_ids, nsources,
                    source_numbers, queue=queue, allocator=allocator,
                    wait_for=wait_for)
            wait_for = [evt]

            user_source_ids = empty(nsources, particle_id_dtype)
            # srcntgt_target_ids is temporary until particle permutation is done
            srcntgt_target_ids = empty(ntargets, particle_id_dtype)
            sorted_target_ids = empty(ntargets, particle_id_dtype)

            # need to use zeros because parent boxes won't be initialized
            box_source_starts, evt = zeros(nboxes_post_prune, particle_id_dtype)
            wait_for.append(evt)
            box_source_counts_cumul, evt = zeros(
                    nboxes_post_prune, particle_id_dtype)
            wait_for.append(evt)
            box_target_starts, evt = zeros(
                    nboxes_post_prune, particle_id_dtype)
            wait_for.append(evt)
            box_target_counts_cumul, evt = zeros(
                    nboxes_post_prune, particle_id_dtype)
            wait_for.append(evt)

            if srcntgts_have_extent:
                box_source_counts_nonchild, evt = zeros(
                        nboxes_post_prune, particle_id_dtype)
                wait_for.append(evt)
                box_target_counts_nonchild, evt = zeros(
                        nboxes_post_prune, particle_id_dtype)
                wait_for.append(evt)

            fin_debug("source and target index finder")
            evt = knl_info.source_and_target_index_finder(*(
                # input:
                (
                    user_srcntgt_ids, nsources, srcntgt_box_ids,
                    box_parent_ids,

                    box_srcntgt_starts, box_srcntgt_counts_cumul,
                    source_numbers,
                )
                + ((box_srcntgt_counts_nonchild,)
                    if srcntgts_have_extent else ())

                # output:
                + (
                    user_source_ids, srcntgt_target_ids, sorted_target_ids,
                    box_source_starts, box_source_counts_cumul,
                    box_target_starts, box_target_counts_cumul,
                    )
                + ((
                    box_source_counts_nonchild,
                    box_target_counts_nonchild,
                    ) if srcntgts_have_extent else ())
                ),
                queue=queue, range=slice(nsrcntgts),
                wait_for=wait_for)
            wait_for = [evt]

            if srcntgts_have_extent:
                if debug:
                    assert (
                            box_srcntgt_counts_nonchild.get()
                            == (box_source_counts_nonchild
                                + box_target_counts_nonchild).get()).all()

            if debug:
                usi_host = user_source_ids.get()
                assert (usi_host < nsources).all()
                assert (0 <= usi_host).all()
                del usi_host

                sti_host = srcntgt_target_ids.get()
                assert (sti_host < nsources+ntargets).all()
                assert (nsources <= sti_host).all()
                del sti_host

                assert (box_source_counts_cumul.get()
                        + box_target_counts_cumul.get()
                        == box_srcntgt_counts_cumul.get()).all()

            del source_numbers

        del box_srcntgt_starts
        if srcntgts_have_extent:
            del box_srcntgt_counts_nonchild

        # }}}

        # {{{ permute and source/target-split (if necessary) particle array

        if targets is None:
            sources = targets = make_obj_array([
                cl.array.empty_like(pt) for pt in srcntgts])

            fin_debug("srcntgt permuter (particles)")
            evt = knl_info.srcntgt_permuter(
                    user_srcntgt_ids,
                    *(tuple(srcntgts) + tuple(sources)),
                    wait_for=wait_for)
            wait_for = [evt]

            assert srcntgt_radii is None

        else:
            sources = make_obj_array([
                empty(nsources, coord_dtype) for i in range(dimensions)])
            fin_debug("srcntgt permuter (sources)")
            evt = knl_info.srcntgt_permuter(
                    user_source_ids,
                    *(tuple(srcntgts) + tuple(sources)),
                    queue=queue, range=slice(nsources),
                    wait_for=wait_for)
            wait_for = [evt]

            targets = make_obj_array([
                empty(ntargets, coord_dtype) for i in range(dimensions)])
            fin_debug("srcntgt permuter (targets)")
            evt = knl_info.srcntgt_permuter(
                    srcntgt_target_ids,
                    *(tuple(srcntgts) + tuple(targets)),
                    queue=queue, range=slice(ntargets),
                    wait_for=wait_for)
            wait_for = [evt]

            if srcntgt_radii is not None:
                fin_debug("srcntgt permuter (source radii)")
                source_radii = cl.array.take(
                        srcntgt_radii, user_source_ids, queue=queue,
                        wait_for=wait_for)

                fin_debug("srcntgt permuter (target radii)")
                target_radii = cl.array.take(
                        srcntgt_radii, srcntgt_target_ids, queue=queue,
                        wait_for=wait_for)

                wait_for = source_radii.events + target_radii.events

            del srcntgt_target_ids

        del srcntgt_radii

        # }}}

        del srcntgts

        nlevels = len(level_start_box_nrs) - 1

        assert nlevels == len(level_used_box_counts)
        assert level + 1 == nlevels, (level+1, nlevels)
        if debug:
            max_level = np.max(box_levels.get())
            assert max_level + 1 == nlevels

        # {{{ gather box child ids, box centers

        # A number of arrays below are nominally 2-dimensional and stored with
        # the box index as the fastest-moving index. To make sure that accesses
        # remain aligned, we round up the number of boxes used for indexing.
        aligned_nboxes = div_ceil(nboxes_post_prune, 32)*32

        box_child_ids_new, evt = zeros((2**dimensions, aligned_nboxes), box_id_dtype)
        wait_for.append(evt)
        box_centers_new = empty((dimensions, aligned_nboxes), coord_dtype)

        for mnr, child_row in enumerate(box_child_ids):
            box_child_ids_new[mnr, :nboxes_post_prune] = \
                    child_row[:nboxes_post_prune]
        wait_for.extend(box_child_ids_new.events)

        for dim, center_row in enumerate(box_centers):
            box_centers_new[dim, :nboxes_post_prune] = center_row[:nboxes_post_prune]
        wait_for.extend(box_centers_new.events)

        cl.wait_for_events(wait_for)

        box_centers = box_centers_new
        box_child_ids = box_child_ids_new

        del box_centers_new
        del box_child_ids_new

        # }}}

        # {{{ compute box flags

        from boxtree.tree import box_flags_enum
        box_flags = empty(nboxes_post_prune, box_flags_enum.dtype)

        if not srcntgts_have_extent:
            # If srcntgts_have_extent, then non-child counts have already been
            # computed, and we have nothing to do here. But if not, then
            # we must fill these non-child counts. This amounts to copying
            # the cumulative counts and setting them to zero for non-leaves.

            # {{{ make sure box_{source,target}_counts_nonchild are not defined

            # (before we overwrite them)

            try:
                box_source_counts_nonchild
            except NameError:
                pass
            else:
                assert False

            try:
                box_target_counts_nonchild
            except NameError:
                pass
            else:
                assert False

            # }}}

            box_source_counts_nonchild, evt = zeros(
                    nboxes_post_prune, particle_id_dtype)
            wait_for.append(evt)

            if sources_are_targets:
                box_target_counts_nonchild = box_source_counts_nonchild
            else:
                box_target_counts_nonchild, evt = zeros(
                        nboxes_post_prune, particle_id_dtype)
                wait_for.append(evt)

        fin_debug("compute box info")
        evt = knl_info.box_info_kernel(
                *(
                    # input:
                    box_parent_ids, box_srcntgt_counts_cumul,
                    box_source_counts_cumul, box_target_counts_cumul,
                    box_has_children, box_levels, nlevels,

                    # output if srcntgts_have_extent, input+output otherwise
                    box_source_counts_nonchild, box_target_counts_nonchild,

                    # output:
                    box_flags,
                ),
                range=slice(nboxes_post_prune),
                wait_for=wait_for)

        # }}}

        del box_has_children

        # {{{ build output

        extra_tree_attrs = {}

        if sources_have_extent:
            extra_tree_attrs.update(source_radii=source_radii)
        if targets_have_extent:
            extra_tree_attrs.update(target_radii=target_radii)

        tree_build_proc.done(
                "%d levels, %d boxes, %d particles, box extent norm: %s, "
                "max_leaf_refine_weight: %d",
                nlevels, len(box_parent_ids), nsrcntgts, srcntgts_extent_norm,
                max_leaf_refine_weight)

        return Tree(
                # If you change this, also change the documentation
                # of what's in the tree, above.
                sources_are_targets=sources_are_targets,
                sources_have_extent=sources_have_extent,
                targets_have_extent=targets_have_extent,

                particle_id_dtype=knl_info.particle_id_dtype,
                box_id_dtype=knl_info.box_id_dtype,
                coord_dtype=coord_dtype,
                box_level_dtype=self.box_level_dtype,

                root_extent=root_extent,
                stick_out_factor=stick_out_factor,
                extent_norm=srcntgts_extent_norm,

                bounding_box=(bbox_min, bbox_max),
                level_start_box_nrs=level_start_box_nrs,
                level_start_box_nrs_dev=level_start_box_nrs_dev,

                sources=sources,
                targets=targets,

                box_source_starts=box_source_starts,
                box_source_counts_nonchild=box_source_counts_nonchild,
                box_source_counts_cumul=box_source_counts_cumul,
                box_target_starts=box_target_starts,
                box_target_counts_nonchild=box_target_counts_nonchild,
                box_target_counts_cumul=box_target_counts_cumul,

                box_parent_ids=box_parent_ids,
                box_child_ids=box_child_ids,
                box_centers=box_centers,
                box_levels=box_levels,
                box_flags=box_flags,

                user_source_ids=user_source_ids,
                sorted_target_ids=sorted_target_ids,

                _is_pruned=prune_empty_leaves,

                **extra_tree_attrs
                ).with_queue(None), evt

        # }}}

    # }}}

# vim: foldmethod=marker:filetype=pyopencl<|MERGE_RESOLUTION|>--- conflicted
+++ resolved
@@ -39,8 +39,6 @@
 
 # {{{ box-based tree
 
-<<<<<<< HEAD
-=======
 def resized_array(arr, new_size):
     """Return a resized copy of the array. The new_size is a scalar which is
     applied to the last dimension.
@@ -67,7 +65,6 @@
     return np.array([0]*(dim-n) + binary_digits) * 2 - 1
 
 
->>>>>>> 5170b30d
 class _TreeOfBoxes:
     def __init__(
             self, box_centers, root_box_extent,
@@ -78,8 +75,6 @@
         self.box_children = box_children
         self.box_levels = box_levels
 
-<<<<<<< HEAD
-=======
     def copy(self):
         return _TreeOfBoxes(
                 box_centers=self.box_centers.copy(),
@@ -88,13 +83,10 @@
                 box_children=self.box_children.copy(),
                 box_levels=self.box_levels.copy())
 
->>>>>>> 5170b30d
     @property
     def dim(self):
         return self.box_centers.shape[0]
 
-<<<<<<< HEAD
-=======
     # {{{ dummy interface for TreePlotter
 
     @property
@@ -120,21 +112,10 @@
 
     # }}} End dummy interface for TreePlotter
 
->>>>>>> 5170b30d
     @property
     def nboxes(self):
         return self.box_centers.shape[1]
 
-<<<<<<< HEAD
-    def is_leaf(self):
-        return np.all(self.box_children == 0, axis=0)
-
-
-def _make_tob_root(dim, bounding_box):
-    return _TreeOfBoxes(
-            box_centers=np.array(dim*[0.5]).reshape(dim, 1),
-            root_box_extent=1,
-=======
     def nlevels(self):
         return max(self.box_levels) + 1  # level starts from 0
 
@@ -261,18 +242,11 @@
     return _TreeOfBoxes(
             box_centers=center.reshape(dim, 1),
             root_box_extent=single_valued(extents, np.allclose),
->>>>>>> 5170b30d
             box_parents=np.array([0], np.intp),
             box_children=np.array([0] * 2**dim, np.intp).reshape(2**dim, 1),
             box_levels=np.array([0]),
             )
 
-<<<<<<< HEAD
-# }}}
-
-
-class TreeBuilder(object):
-=======
 
 def distribute_quadrature_rule(tob, quad_rule):
     """Generate quadrature nodes (`dim x nnodes`) and weights. Within each
@@ -309,7 +283,6 @@
 
 
 class TreeBuilder:
->>>>>>> 5170b30d
     def __init__(self, context):
         """
         :arg context: A :class:`pyopencl.Context`.
@@ -344,68 +317,9 @@
             self.morton_nr_dtype, self.box_level_dtype,
             kind=kind)
 
-    def split_boxes(self, tob, refine_flags):
-        nchildren = 2**tob.dim
-        refine_parents, = np.where(refine_flags)
-        n_new_boxes = len(refine_parents) * nchildren
-        nboxes_new = tob.nboxes + n_new_boxes
-
-        if refine_flags[~tob.is_leaf()].any():
-            raise ValueError("attempting to split non-leaf")
-
-        child_box_starts = (
-                tob.nboxes
-                + nchildren * np.arange(len(refine_parents)))
-
-        refine_parents_per_child = np.empty(
-                (nchildren, len(refine_parents)),
-                np.intp)
-        refine_parents_per_child[:] = refine_parents.reshape(-1)
-        refine_parents_per_child = refine_parents_per_child.reshape(-1)
-
-        box_parents = resized_array(tob.box_parents, nboxes_new)
-        box_centers = resized_array(tob.box_centers, nboxes_new)
-        box_children = resized_array(tob.box_children, nboxes_new)
-        box_levels = resized_array(tob.box_levels, nboxes_new)
-
-        box_parents[tob.nboxes:] = refine_parents_per_child
-        box_levels[tob.nboxes:] = tob.box_levels[box_parents[tob.nboxes:]] + 1
-        box_children[:, refine_parents] = (
-            child_box_starts
-            + np.arange(nchildren).reshape(-1, 1))
-
-        for i in range(2**tob.dim):
-            children_i = box_children[i, refine_parents]
-            offsets = (
-                    tob.root_box_extent
-                    * vec_of_signs(tob.dim, i).reshape(-1, 1)
-                    * (1/2**(1+box_levels[children_i])))
-            box_centers[:, children_i] = (
-                    box_centers[:, refine_parents]
-                    + offsets)
-
-        return _TreeOfBoxes(
-                box_centers=box_centers,
-                root_box_extent=tob.root_box_extent,
-                box_parents=box_parents,
-                box_children=box_children,
-                box_levels=box_levels)
-
     # {{{ run control
 
     def __call__(self, queue, particles, kind="adaptive",
-            max_particles_in_box=None, allocator=None, debug=False,
-            targets=None, source_radii=None, target_radii=None,
-            stick_out_factor=None, refine_weights=None,
-            max_leaf_refine_weight=None, wait_for=None,
-            extent_norm=None, bbox=None,
-            **kwargs):
-        tob = _make_tob_root(dim, bounding_box)
-        while True:
-            refine_flags = ...
-            tob = self._split
-
-    def old__call__(self, queue, particles, kind="adaptive",
             max_particles_in_box=None, allocator=None, debug=False,
             targets=None, source_radii=None, target_radii=None,
             stick_out_factor=None, refine_weights=None,

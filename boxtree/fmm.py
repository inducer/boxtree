"""
.. autofunction:: drive_fmm

.. autoclass:: TreeIndependentDataForWrangler
.. autoclass:: ExpansionWranglerInterface
"""

__copyright__ = "Copyright (C) 2012 Andreas Kloeckner"

__license__ = """
Permission is hereby granted, free of charge, to any person obtaining a copy
of this software and associated documentation files (the "Software"), to deal
in the Software without restriction, including without limitation the rights
to use, copy, modify, merge, publish, distribute, sublicense, and/or sell
copies of the Software, and to permit persons to whom the Software is
furnished to do so, subject to the following conditions:

The above copyright notice and this permission notice shall be included in
all copies or substantial portions of the Software.

THE SOFTWARE IS PROVIDED "AS IS", WITHOUT WARRANTY OF ANY KIND, EXPRESS OR
IMPLIED, INCLUDING BUT NOT LIMITED TO THE WARRANTIES OF MERCHANTABILITY,
FITNESS FOR A PARTICULAR PURPOSE AND NONINFRINGEMENT. IN NO EVENT SHALL THE
AUTHORS OR COPYRIGHT HOLDERS BE LIABLE FOR ANY CLAIM, DAMAGES OR OTHER
LIABILITY, WHETHER IN AN ACTION OF CONTRACT, TORT OR OTHERWISE, ARISING FROM,
OUT OF OR IN CONNECTION WITH THE SOFTWARE OR THE USE OR OTHER DEALINGS IN
THE SOFTWARE.
"""

from abc import ABC, abstractmethod
import logging
logger = logging.getLogger(__name__)
from boxtree.tree import Tree
from boxtree.traversal import FMMTraversalInfo


from pytools import ProcessLogger

import numpy as np


# {{{ expansion wrangler interface

class TreeIndependentDataForWrangler:
    """An object that can be used to store information for efficient
    wrangler execution that depends on the kernel but not the tree and/or
    the traversal.

    Examples of such data include generated code for carrying out
    translations.

    .. note::

        Instances of this type should not hold a reference (and thereby be
        specific to) a :class:`boxtree.Tree` instance. Their purpose is to
        host caches for generated translation code that is reusable across
        trees. It is OK for these instances to be specific to a given kernel
        (or set of kernels).
    """


class ExpansionWranglerInterface(ABC):
    """Abstract expansion handling interface for use with :func:`drive_fmm`.

    See this
    `test code <https://github.com/inducer/boxtree/blob/master/test/test_fmm.py>`_
    for a very simple sample implementation.

    .. note::

        Wranglers may hold a reference (and thereby be specific to) a
        :class:`boxtree.Tree` instance.
        :class:`TreeIndependentDataForWrangler` exists to hold data that
        is more broadly reusable.

    Functions that support returning timing data return a value supporting the
    :class:`~boxtree.timing.TimingFuture` interface.

    .. versionchanged:: 2018.1

        Changed (a subset of) functions to return timing data.

    .. attribute:: tree_indep

        An instance of (a typically wrangler-dependent subclass of)
        :class:`TreeIndependentDataForWrangler`.

    .. attribute:: traversal

        An instance of :class:`~boxtree.traversal.FMMTraversalInfo`.

    .. autoattribute:: tree

    .. rubric:: Array creation

    .. rubric:: Particle ordering

    .. automethod:: reorder_sources
    .. automethod:: reorder_potentials

    .. rubric:: Translations

    .. automethod:: form_multipoles
    .. automethod:: coarsen_multipoles
    .. automethod:: eval_direct
    .. automethod:: multipole_to_local
    .. automethod:: eval_multipoles
    .. automethod:: form_locals
    .. automethod:: refine_locals
    .. automethod:: eval_locals
    .. automethod:: finalize_potentials
    """

    def __init__(self, tree_indep: TreeIndependentDataForWrangler,
            traversal: FMMTraversalInfo):
        self.tree_indep = tree_indep
        self.traversal = traversal

    @property
    def tree(self) -> Tree:
        return self.traversal.tree

    @abstractmethod
    def reorder_sources(self, source_array):
        """Return a copy of *source_array* in
        :ref:`tree source order <particle-orderings>`.
        *source_array* is in user source order.
        """

    @abstractmethod
    def reorder_potentials(self, potentials):
        """Return a copy of *potentials* in
        :ref:`user target order <particle-orderings>`.
        *source_weights* is in tree target order.
        """

    # {{{ translations

    @abstractmethod
    def form_multipoles(self,
            level_start_source_box_nrs, source_boxes,
            src_weight_vecs):
        """Return an expansions array
        containing multipole expansions in *source_boxes* due to sources
        with *src_weight_vecs*.
        All other expansions must be zero.

        :return: A pair (*mpoles*, *timing_future*).
        """

    @abstractmethod
    def coarsen_multipoles(self,
            level_start_source_parent_box_nrs,
            source_parent_boxes, mpoles):
        """For each box in *source_parent_boxes*,
        gather (and translate) the box's children's multipole expansions in
        *mpole* and add the resulting expansion into the box's multipole
        expansion in *mpole*.

        :returns: A pair (*mpoles*, *timing_future*).
        """

    @abstractmethod
    def eval_direct(self,
            target_boxes, neighbor_sources_starts,
            neighbor_sources_lists, src_weight_vecs):
        """For each box in *target_boxes*, evaluate the influence of the
        neighbor sources due to *src_weight_vecs*, which use :ref:`csr` and are
        indexed like *target_boxes*.

        :returns: A pair (*pot*, *timing_future*), where *pot* is a
            a new potential array.
        """

    @abstractmethod
    def multipole_to_local(self,
            level_start_target_or_target_parent_box_nrs,
            target_or_target_parent_boxes,
            starts, lists, mpole_exps):
        """For each box in *target_or_target_parent_boxes*, translate and add
        the influence of the multipole expansion in *mpole_exps* into a new
        array of local expansions.  *starts* and *lists* use :ref:`csr`, and
        *starts* is indexed like *target_or_target_parent_boxes*.

        :returns: A pair (*pot*, *timing_future*) where *pot* is
            a new (local) expansion array.
        """

    @abstractmethod
    def eval_multipoles(self,
            target_boxes_by_source_level, from_sep_smaller_by_level, mpole_exps):
        """For a level *i*, each box in *target_boxes_by_source_level[i]*, evaluate
        the multipole expansion in *mpole_exps* in the nearby boxes given in
        *from_sep_smaller_by_level*, and return a new potential array.
        *starts* and *lists* in *from_sep_smaller_by_level[i]* use :ref:`csr`
        and *starts* is indexed like *target_boxes_by_source_level[i]*.

        :returns: A pair (*pot*, *timing_future*) where *pot* is a new potential
            array.
        """

    @abstractmethod
    def form_locals(self,
            level_start_target_or_target_parent_box_nrs,
            target_or_target_parent_boxes, starts, lists, src_weight_vecs):
        """For each box in *target_or_target_parent_boxes*, form local
        expansions due to the sources in the nearby boxes given in *starts* and
        *lists*, and return a new local expansion array.  *starts* and *lists*
        use :ref:`csr` and *starts* is indexed like
        *target_or_target_parent_boxes*.

        :returns: A pair (*pot*, *timing_future*) where *pot* is a new
            local expansion array.
        """

    @abstractmethod
    def refine_locals(self,
            level_start_target_or_target_parent_box_nrs,
            target_or_target_parent_boxes, local_exps):
        """For each box in *child_boxes*,
        translate the box's parent's local expansion in *local_exps* and add
        the resulting expansion into the box's local expansion in *local_exps*.

        :returns: A pair (*local_exps*, *timing_future*).
        """

    @abstractmethod
    def eval_locals(self,
            level_start_target_box_nrs, target_boxes, local_exps):
        """For each box in *target_boxes*, evaluate the local expansion in
        *local_exps* and return a new potential array.

        :returns: A pair (*pot*, *timing_future*) where *pot* is a new potential
            array.
        """

    # }}}

    @abstractmethod
    def finalize_potentials(self, potentials, template_ary):
        """
        Postprocess the reordered potentials. This is where global scaling
        factors could be applied. This is distinct from :meth:`reorder_potentials`
        because some derived FMMs (notably the QBX FMM) do their own reordering.

        :arg template_ary: If the array type used inside of the FMM
            is different from the array type used by the user (e.g.
            :class:`boxtree.pyfmmlib_integration.FMMLibExpansionWrangler`
            uses :class:`numpy.ndarray` internally, this array can be used
            to help convert the output back to the user's array
            type (typically :class:`pyopencl.array.Array`).
        """

# }}}


def drive_fmm(wrangler: ExpansionWranglerInterface, src_weight_vecs,
              timing_data=None, comm=None,
              global_wrangler: ExpansionWranglerInterface = None,
              global_src_idx_all_ranks=None, global_tgt_idx_all_ranks=None,
              _communicate_mpoles_via_allreduce=False):
    """Top-level driver routine for a fast multipole calculation.

    In part, this is intended as a template for custom FMMs, in the sense that
    you may copy and paste its
    `source code <https://github.com/inducer/boxtree/blob/master/boxtree/fmm.py>`_
    as a starting point.

    Nonetheless, many common applications (such as point-to-point FMMs) can be
    covered by supplying the right *expansion_wrangler* to this routine.

    To enable distributed computation, set *comm* to a valid MPI communicator, and
    call this function collectively for all ranks in *comm*. The distributed
    implementation requires mpi4py.

    :arg expansion_wrangler: An object exhibiting the
        :class:`ExpansionWranglerInterface`. For distributed implementation, this
        wrangler should reference the local tree on each rank.
    :arg src_weight_vecs: A sequence of source 'density/weights/charges'.
        Passed unmodified to *expansion_wrangler*. For distributed
        implementation, this argument is only significant on the root rank.
    :arg timing_data: Either *None*, or a :class:`dict` that is populated with
        timing information for the stages of the algorithm (in the form of
        :class:`~boxtree.timing.TimingResult`), if such information is available.
    :arg global_wrangler: An object exhibiting the
        :class:`ExpansionWranglerInterface`. This wrangler should reference the
        global tree, which is used for assembling partial results from
        worker ranks together. This argument is only significant for distributed
        implementation and on the root rank.
    :arg global_src_idx_all_ranks: a :class:`list` of length ``nranks``, where the
        i-th entry is a :class:`numpy.ndarray` representing the global indices of
        sources in the local tree on rank *i*. Each entry can be returned from
        *generate_local_tree*. This argument is significant only on the root rank.
    :arg global_tgt_idx_all_ranks: a :class:`list` of length ``nranks``, where the
        i-th entry is a :class:`numpy.ndarray` representing the global indices of
        targets in the local tree on rank *i*. Each entry can be returned from
        *generate_local_tree*. This argument is significant only on the root rank.
    :arg comm: MPI communicator. Default to ``MPI_COMM_WORLD``.

    :return: the potentials computed by *expansion_wrangler*. For the distributed
        implementation, the potentials are gathered and returned on the root rank;
        this function returns *None* on the worker ranks.
    """

    traversal = wrangler.traversal

    # Interface guidelines: Attributes of the tree are assumed to be known
    # to the expansion wrangler and should not be passed.

    fmm_proc = ProcessLogger(logger, "fmm")
    from boxtree.timing import TimingRecorder
    recorder = TimingRecorder()

    if comm is None:
        src_weight_vecs = [wrangler.reorder_sources(weight) for
            weight in src_weight_vecs]
    else:
        mpi_rank = comm.Get_rank()
        mpi_size = comm.Get_size()
        if mpi_rank == 0:
            global_traversal = global_wrangler.traversal

            src_weight_vecs = [global_wrangler.reorder_sources(weight)
                for weight in src_weight_vecs]

        src_weight_vecs = wrangler.distribute_source_weights(
            src_weight_vecs, global_src_idx_all_ranks, comm=comm
        )

    # {{{ "Step 2.1:" Construct local multipoles

    mpole_exps, timing_future = wrangler.form_multipoles(
            traversal.level_start_source_box_nrs,
            traversal.source_boxes,
            src_weight_vecs)

    recorder.add("form_multipoles", timing_future)

    # }}}

    # {{{ "Step 2.2:" Propagate multipoles upward

    mpole_exps, timing_future = wrangler.coarsen_multipoles(
            traversal.level_start_source_parent_box_nrs,
            traversal.source_parent_boxes,
            mpole_exps)

    recorder.add("coarsen_multipoles", timing_future)

    # mpole_exps is called Phi in [1]

    # }}}

    if comm is not None:
        if _communicate_mpoles_via_allreduce:
            # Use MPI allreduce for communicating multipole expressions. It is slower
            # but might be helpful for debugging purposes.
            mpole_exps_all = np.zeros_like(mpole_exps)
            comm.Allreduce(mpole_exps, mpole_exps_all)
            mpole_exps = mpole_exps_all
        else:
            wrangler.communicate_mpoles(comm, mpole_exps)

    # {{{ "Stage 3:" Direct evaluation from neighbor source boxes ("list 1")

    potentials, timing_future = wrangler.eval_direct(
            traversal.target_boxes,
            traversal.neighbor_source_boxes_starts,
            traversal.neighbor_source_boxes_lists,
            src_weight_vecs)

    recorder.add("eval_direct", timing_future)

    # these potentials are called alpha in [1]

    # }}}

    # {{{ "Stage 4:" translate separated siblings' ("list 2") mpoles to local

    local_exps, timing_future = wrangler.multipole_to_local(
            traversal.level_start_target_or_target_parent_box_nrs,
            traversal.target_or_target_parent_boxes,
            traversal.from_sep_siblings_starts,
            traversal.from_sep_siblings_lists,
            mpole_exps)

    recorder.add("multipole_to_local", timing_future)

    # local_exps represents both Gamma and Delta in [1]

    # }}}

    # {{{ "Stage 5:" evaluate sep. smaller mpoles ("list 3") at particles

    # (the point of aiming this stage at particles is specifically to keep its
    # contribution *out* of the downward-propagating local expansions)

    mpole_result, timing_future = wrangler.eval_multipoles(
            traversal.target_boxes_sep_smaller_by_source_level,
            traversal.from_sep_smaller_by_level,
            mpole_exps)

    recorder.add("eval_multipoles", timing_future)

    potentials = potentials + mpole_result

    # these potentials are called beta in [1]

    if traversal.from_sep_close_smaller_starts is not None:
        logger.debug("evaluate separated close smaller interactions directly "
                "('list 3 close')")

        direct_result, timing_future = wrangler.eval_direct(
                traversal.target_boxes,
                traversal.from_sep_close_smaller_starts,
                traversal.from_sep_close_smaller_lists,
                src_weight_vecs)

        recorder.add("eval_direct", timing_future)

        potentials = potentials + direct_result

    # }}}

    # {{{ "Stage 6:" form locals for separated bigger source boxes ("list 4")

    local_result, timing_future = wrangler.form_locals(
            traversal.level_start_target_or_target_parent_box_nrs,
            traversal.target_or_target_parent_boxes,
            traversal.from_sep_bigger_starts,
            traversal.from_sep_bigger_lists,
            src_weight_vecs)

    recorder.add("form_locals", timing_future)

    local_exps = local_exps + local_result

    if traversal.from_sep_close_bigger_starts is not None:
        direct_result, timing_future = wrangler.eval_direct(
                traversal.target_boxes,
                traversal.from_sep_close_bigger_starts,
                traversal.from_sep_close_bigger_lists,
                src_weight_vecs)

        recorder.add("eval_direct", timing_future)

        potentials = potentials + direct_result

    # }}}

    # {{{ "Stage 7:" propagate local_exps downward

    local_exps, timing_future = wrangler.refine_locals(
            traversal.level_start_target_or_target_parent_box_nrs,
            traversal.target_or_target_parent_boxes,
            local_exps)

    recorder.add("refine_locals", timing_future)

    # }}}

    # {{{ "Stage 8:" evaluate locals

    local_result, timing_future = wrangler.eval_locals(
            traversal.level_start_target_box_nrs,
            traversal.target_boxes,
            local_exps)

    recorder.add("eval_locals", timing_future)

    potentials = potentials + local_result

    # }}}

    # {{{ Worker ranks send calculated potentials to the root rank

    if comm is not None:
        from boxtree.distributed import dtype_to_mpi
        from boxtree.distributed import MPITags
        from mpi4py import MPI

        potentials_mpi_type = dtype_to_mpi(potentials.dtype)

        if mpi_rank == 0:
            potentials_all_ranks = np.empty((mpi_size,), dtype=object)
            potentials_all_ranks[0] = potentials

            recv_reqs = []

            for irank in range(1, mpi_size):
                potentials_all_ranks[irank] = np.empty(
                    global_tgt_idx_all_ranks[irank].shape, dtype=potentials.dtype
                )

                recv_reqs.append(
                    comm.Irecv([potentials_all_ranks[irank], potentials_mpi_type],
                    source=irank, tag=MPITags["GATHER_POTENTIALS"]))

            MPI.Request.Waitall(recv_reqs)
        else:
            comm.Send([potentials, potentials_mpi_type],
                    dest=0, tag=MPITags["GATHER_POTENTIALS"])

    # }}}

    # {{{ Assemble potentials from worker ranks together on the root rank

    if comm is not None and mpi_rank == 0:
        potentials = np.empty(global_traversal.tree.ntargets, dtype=potentials.dtype)

        for irank in range(mpi_size):
            potentials[global_tgt_idx_all_ranks[irank]] = potentials_all_ranks[irank]

    # }}}

<<<<<<< HEAD
    if comm is not None:
        result = None
        if mpi_rank == 0:
            result = global_wrangler.reorder_potentials(potentials)
            result = global_wrangler.finalize_potentials(result)
    else:
        result = wrangler.reorder_potentials(potentials)
        result = wrangler.finalize_potentials(result)
=======
    result = wrangler.finalize_potentials(result, template_ary=src_weight_vecs[0])
>>>>>>> 5d13e04b

    fmm_proc.done()

    if timing_data is not None:
        timing_data.update(recorder.summarize())

    return result


# vim: filetype=pyopencl:fdm=marker<|MERGE_RESOLUTION|>--- conflicted
+++ resolved
@@ -513,18 +513,16 @@
 
     # }}}
 
-<<<<<<< HEAD
     if comm is not None:
         result = None
         if mpi_rank == 0:
             result = global_wrangler.reorder_potentials(potentials)
-            result = global_wrangler.finalize_potentials(result)
+            result = global_wrangler.finalize_potentials(
+                result, template_ary=src_weight_vecs[0])
     else:
         result = wrangler.reorder_potentials(potentials)
-        result = wrangler.finalize_potentials(result)
-=======
-    result = wrangler.finalize_potentials(result, template_ary=src_weight_vecs[0])
->>>>>>> 5d13e04b
+        result = wrangler.finalize_potentials(
+            result, template_ary=src_weight_vecs[0])
 
     fmm_proc.done()
 

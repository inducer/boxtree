--- conflicted
+++ resolved
@@ -1,22 +1,9 @@
 """
 .. autofunction:: drive_fmm
 
-<<<<<<< HEAD
 .. autoclass:: TreeIndependentDataForWrangler
 .. autoclass:: ExpansionWranglerInterface
 """
-
-=======
-.. autoclass:: ExpansionWranglerInterface
-    :members:
-    :undoc-members:
-    :member-order: bysource
-
-.. autoclass:: TimingResult
-
-.. autoclass:: TimingFuture
-"""
->>>>>>> a09a0f5e
 
 __copyright__ = "Copyright (C) 2012 Andreas Kloeckner"
 
@@ -308,11 +295,8 @@
 
     Returns the potentials computed by *expansion_wrangler*.
 
-<<<<<<< HEAD
-=======
     .. automethod:: __init__
     .. automethod:: merge
->>>>>>> a09a0f5e
     """
 
     traversal = wrangler.traversal

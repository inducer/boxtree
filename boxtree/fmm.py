"""
.. autofunction:: drive_fmm

.. autoclass:: TreeIndependentDataForWrangler
.. autoclass:: ExpansionWranglerInterface
"""

__copyright__ = "Copyright (C) 2012 Andreas Kloeckner"

__license__ = """
Permission is hereby granted, free of charge, to any person obtaining a copy
of this software and associated documentation files (the "Software"), to deal
in the Software without restriction, including without limitation the rights
to use, copy, modify, merge, publish, distribute, sublicense, and/or sell
copies of the Software, and to permit persons to whom the Software is
furnished to do so, subject to the following conditions:

The above copyright notice and this permission notice shall be included in
all copies or substantial portions of the Software.

THE SOFTWARE IS PROVIDED "AS IS", WITHOUT WARRANTY OF ANY KIND, EXPRESS OR
IMPLIED, INCLUDING BUT NOT LIMITED TO THE WARRANTIES OF MERCHANTABILITY,
FITNESS FOR A PARTICULAR PURPOSE AND NONINFRINGEMENT. IN NO EVENT SHALL THE
AUTHORS OR COPYRIGHT HOLDERS BE LIABLE FOR ANY CLAIM, DAMAGES OR OTHER
LIABILITY, WHETHER IN AN ACTION OF CONTRACT, TORT OR OTHERWISE, ARISING FROM,
OUT OF OR IN CONNECTION WITH THE SOFTWARE OR THE USE OR OTHER DEALINGS IN
THE SOFTWARE.
"""

from abc import ABC, abstractmethod
import logging
logger = logging.getLogger(__name__)
from boxtree.tree import Tree
from boxtree.traversal import FMMTraversalInfo


from pytools import ProcessLogger


# {{{ expansion wrangler interface

class TreeIndependentDataForWrangler:
    """An object that can be used to store information for efficient
    wrangler execution that depends on the kernel but not the tree and/or
    the traversal.

    Examples of such data include generated code for carrying out
    translations.

    .. note::

        Instances of this type should not hold a reference (and thereby be
        specific to) a :class:`boxtree.Tree` instance. Their purpose is to
        host caches for generated translation code that is reusable across
        trees. It is OK for these instances to be specific to a given kernel
        (or set of kernels).
    """


class ExpansionWranglerInterface(ABC):
    """Abstract expansion handling interface for use with :func:`drive_fmm`.

    See this
    `test code <https://github.com/inducer/boxtree/blob/master/test/test_fmm.py>`_
    for a very simple sample implementation.

    .. note::

        Wranglers may hold a reference (and thereby be specific to) a
        :class:`boxtree.Tree` instance.
        :class:`TreeIndependentDataForWrangler` exists to hold data that
        is more broadly reusable.

    Functions that support returning timing data return a value supporting the
    :class:`~boxtree.timing.TimingFuture` interface.

    .. versionchanged:: 2018.1

        Changed (a subset of) functions to return timing data.

    .. attribute:: tree_indep

        An instance of (a typically wrangler-dependent subclass of)
        :class:`TreeIndependentDataForWrangler`.

    .. attribute:: traversal

        An instance of :class:`~boxtree.traversal.FMMTraversalInfo`.

    .. autoattribute:: tree
<<<<<<< HEAD

    .. rubric:: Array creation

    .. rubric:: Particle ordering

    .. automethod:: reorder_sources
    .. automethod:: reorder_potentials

    .. rubric:: Translations

    .. automethod:: form_multipoles
    .. automethod:: coarsen_multipoles
    .. automethod:: eval_direct
    .. automethod:: multipole_to_local
    .. automethod:: eval_multipoles
    .. automethod:: form_locals
    .. automethod:: refine_locals
    .. automethod:: eval_locals
    .. automethod:: finalize_potentials
    """

    def __init__(self, tree_indep: TreeIndependentDataForWrangler,
            traversal: FMMTraversalInfo):
        self.tree_indep = tree_indep
        self.traversal = traversal

    @property
    def tree(self) -> Tree:
        return self.traversal.tree

=======

    .. rubric:: Particle ordering

    .. automethod:: reorder_sources
    .. automethod:: reorder_potentials

    .. rubric:: Views into arrays of expansions

    .. automethod:: multipole_expansions_view
    .. automethod:: local_expansions_view

    .. rubric:: Translations

    .. automethod:: form_multipoles
    .. automethod:: coarsen_multipoles
    .. automethod:: eval_direct
    .. automethod:: multipole_to_local
    .. automethod:: eval_multipoles
    .. automethod:: form_locals
    .. automethod:: refine_locals
    .. automethod:: eval_locals
    .. automethod:: finalize_potentials
    """

    def __init__(self, tree_indep: TreeIndependentDataForWrangler,
            traversal: FMMTraversalInfo):
        self.tree_indep = tree_indep
        self.traversal = traversal

    @property
    def tree(self) -> Tree:
        return self.traversal.tree

>>>>>>> bfc06e41
    @abstractmethod
    def reorder_sources(self, source_array):
        """Return a copy of *source_array* in
        :ref:`tree source order <particle-orderings>`.
        *source_array* is in user source order.
        """

    @abstractmethod
    def reorder_potentials(self, potentials):
        """Return a copy of *potentials* in
        :ref:`user target order <particle-orderings>`.
        *source_weights* is in tree target order.
        """

<<<<<<< HEAD
=======
    # {{{ views into arrays of expansions

    # Included here for the benefit of the distributed-memory FMM

    @abstractmethod
    def multipole_expansions_view(self, mpole_exps, level):
        pass

    @abstractmethod
    def local_expansions_view(self, local_exps, level):
        pass

    # }}}

>>>>>>> bfc06e41
    # {{{ translations

    @abstractmethod
    def form_multipoles(self,
            level_start_source_box_nrs, source_boxes,
            src_weight_vecs):
        """Return an expansions array
        containing multipole expansions in *source_boxes* due to sources
        with *src_weight_vecs*.
        All other expansions must be zero.

        :return: A pair (*mpoles*, *timing_future*).
        """

    @abstractmethod
    def coarsen_multipoles(self,
            level_start_source_parent_box_nrs,
            source_parent_boxes, mpoles):
        """For each box in *source_parent_boxes*,
        gather (and translate) the box's children's multipole expansions in
        *mpole* and add the resulting expansion into the box's multipole
        expansion in *mpole*.

        :returns: A pair (*mpoles*, *timing_future*).
        """

    @abstractmethod
    def eval_direct(self,
            target_boxes, neighbor_sources_starts,
            neighbor_sources_lists, src_weight_vecs):
        """For each box in *target_boxes*, evaluate the influence of the
        neighbor sources due to *src_weight_vecs*, which use :ref:`csr` and are
        indexed like *target_boxes*.

        :returns: A pair (*pot*, *timing_future*), where *pot* is a
            a new potential array.
        """

    @abstractmethod
    def multipole_to_local(self,
            level_start_target_or_target_parent_box_nrs,
            target_or_target_parent_boxes,
            starts, lists, mpole_exps):
        """For each box in *target_or_target_parent_boxes*, translate and add
        the influence of the multipole expansion in *mpole_exps* into a new
        array of local expansions.  *starts* and *lists* use :ref:`csr`, and
        *starts* is indexed like *target_or_target_parent_boxes*.

        :returns: A pair (*pot*, *timing_future*) where *pot* is
            a new (local) expansion array.
        """

    @abstractmethod
    def eval_multipoles(self,
            target_boxes_by_source_level, from_sep_smaller_by_level, mpole_exps):
        """For a level *i*, each box in *target_boxes_by_source_level[i]*, evaluate
        the multipole expansion in *mpole_exps* in the nearby boxes given in
        *from_sep_smaller_by_level*, and return a new potential array.
        *starts* and *lists* in *from_sep_smaller_by_level[i]* use :ref:`csr`
        and *starts* is indexed like *target_boxes_by_source_level[i]*.

        :returns: A pair (*pot*, *timing_future*) where *pot* is a new potential
            array.
        """

    @abstractmethod
    def form_locals(self,
            level_start_target_or_target_parent_box_nrs,
            target_or_target_parent_boxes, starts, lists, src_weight_vecs):
        """For each box in *target_or_target_parent_boxes*, form local
        expansions due to the sources in the nearby boxes given in *starts* and
        *lists*, and return a new local expansion array.  *starts* and *lists*
        use :ref:`csr` and *starts* is indexed like
        *target_or_target_parent_boxes*.

        :returns: A pair (*pot*, *timing_future*) where *pot* is a new
            local expansion array.
        """

    @abstractmethod
    def refine_locals(self,
            level_start_target_or_target_parent_box_nrs,
            target_or_target_parent_boxes, local_exps):
        """For each box in *child_boxes*,
        translate the box's parent's local expansion in *local_exps* and add
        the resulting expansion into the box's local expansion in *local_exps*.

        :returns: A pair (*local_exps*, *timing_future*).
        """

    @abstractmethod
    def eval_locals(self,
            level_start_target_box_nrs, target_boxes, local_exps):
        """For each box in *target_boxes*, evaluate the local expansion in
        *local_exps* and return a new potential array.

        :returns: A pair (*pot*, *timing_future*) where *pot* is a new potential
            array.
        """

    # }}}

    @abstractmethod
    def finalize_potentials(self, potentials, template_ary):
        """
        Postprocess the reordered potentials. This is where global scaling
        factors could be applied. This is distinct from :meth:`reorder_potentials`
        because some derived FMMs (notably the QBX FMM) do their own reordering.

        :arg template_ary: If the array type used inside of the FMM
            is different from the array type used by the user (e.g.
            :class:`boxtree.pyfmmlib_integration.FMMLibExpansionWrangler`
            uses :class:`numpy.ndarray` internally, this array can be used
            to help convert the output back to the user's array
            type (typically :class:`pyopencl.array.Array`).
        """

<<<<<<< HEAD
    def distribute_source_weights(self, src_weight_vecs, src_idx_all_ranks):
        """Used by the distributed implementation for transferring needed source
        weights from root rank to each worker rank in the communicator.

        This method needs to be called collectively by all ranks in the communicator.

        :arg src_weight_vecs: a sequence of :class:`numpy.ndarray`, each with length
            ``nsources``, representing the weights of sources on the root rank.
            *None* on worker ranks.
        :arg src_idx_all_ranks: a :class:`list` of length ``nranks``, including the
            root rank, where the i-th entry is a :class:`numpy.ndarray` of indices,
            of which *src_weight_vecs* to be sent from the root rank to rank *i*.
            Each entry can be generated by :func:`.generate_local_tree`. *None* on
            worker ranks.

        :return: Received source weights of the current rank, including the root
            rank.
        """
        return src_weight_vecs

    def gather_potential_results(self, potentials, tgt_idx_all_ranks):
        """Used by the distributed implementation for gathering calculated potentials
        from all worker ranks in the communicator to the root rank.

        This method needs to be called collectively by all ranks in the communicator.

        :arg potentials: Calculated potentials on each rank. This argument is
            significant on all ranks, including the root rank.
        :arg tgt_idx_all_ranks: a :class:`list` of length ``nranks``, where the
            i-th entry is a :class:`numpy.ndarray` of the global potential indices
            of potentials from rank *i*. This argument is only significant on the
            root rank.

        :return: Gathered potentials on the root rank. *None* on worker ranks.
        """
        return potentials

    def communicate_mpoles(self, mpole_exps, return_stats=False):
        """Used by the distributed implementation for forming the complete multipole
        expansions from the partial multipole expansions.

        This function accepts partial multipole expansions in the argument
        *mpole_exps*, and modifies *mpole_exps* in place with the communicated and
        reduced multipole expansions.

        This function needs to be called collectively by all ranks in the
        communicator.

        :returns: Statistics of the communication if *return_stats* is True. *None*
            otherwise.
        """
        pass

=======
>>>>>>> bfc06e41
# }}}


def drive_fmm(wrangler: ExpansionWranglerInterface, src_weight_vecs,
<<<<<<< HEAD
              timing_data=None,
              global_src_idx_all_ranks=None, global_tgt_idx_all_ranks=None):
=======
        timing_data=None):
>>>>>>> bfc06e41
    """Top-level driver routine for a fast multipole calculation.

    In part, this is intended as a template for custom FMMs, in the sense that
    you may copy and paste its
    `source code <https://github.com/inducer/boxtree/blob/master/boxtree/fmm.py>`_
    as a starting point.

    Nonetheless, many common applications (such as point-to-point FMMs) can be
    covered by supplying the right *expansion_wrangler* to this routine.

    :arg expansion_wrangler: An object exhibiting the
        :class:`ExpansionWranglerInterface`. For distributed implementation, this
        wrangler should be a subclass of
        :class:`boxtree.distributed.calculation.DistributedExpansionWrangler`.
    :arg src_weight_vecs: A sequence of source 'density/weights/charges'.
        Passed unmodified to *expansion_wrangler*. For distributed
        implementation, this argument is only significant on the root rank.
    :arg timing_data: Either *None*, or a :class:`dict` that is populated with
        timing information for the stages of the algorithm (in the form of
        :class:`~boxtree.timing.TimingResult`), if such information is available.
<<<<<<< HEAD
    :arg global_src_idx_all_ranks: a :class:`list` of length ``nranks``, where the
        i-th entry is a :class:`numpy.ndarray` representing the global indices of
        sources in the local tree on rank *i*. Each entry can be returned from
        *generate_local_tree*. This argument is significant only on the root rank.
    :arg global_tgt_idx_all_ranks: a :class:`list` of length ``nranks``, where the
        i-th entry is a :class:`numpy.ndarray` representing the global indices of
        targets in the local tree on rank *i*. Each entry can be returned from
        *generate_local_tree*. This argument is significant only on the root rank.

    :return: the potentials computed by *expansion_wrangler*. For the distributed
        implementation, the potentials are gathered and returned on the root rank;
        this function returns *None* on the worker ranks.
=======

    Returns the potentials computed by *expansion_wrangler*.
>>>>>>> bfc06e41
    """

    traversal = wrangler.traversal

    # Interface guidelines: Attributes of the tree are assumed to be known
    # to the expansion wrangler and should not be passed.

    fmm_proc = ProcessLogger(logger, "fmm")
    from boxtree.timing import TimingRecorder
    recorder = TimingRecorder()

    src_weight_vecs = [wrangler.reorder_sources(weight) for
        weight in src_weight_vecs]

    src_weight_vecs = wrangler.distribute_source_weights(
        src_weight_vecs, global_src_idx_all_ranks)

    # {{{ "Step 2.1:" Construct local multipoles

    mpole_exps, timing_future = wrangler.form_multipoles(
            traversal.level_start_source_box_nrs,
            traversal.source_boxes,
            src_weight_vecs)

    recorder.add("form_multipoles", timing_future)

    # }}}

    # {{{ "Step 2.2:" Propagate multipoles upward

    mpole_exps, timing_future = wrangler.coarsen_multipoles(
            traversal.level_start_source_parent_box_nrs,
            traversal.source_parent_boxes,
            mpole_exps)

    recorder.add("coarsen_multipoles", timing_future)

    # mpole_exps is called Phi in [1]

    # }}}

    wrangler.communicate_mpoles(mpole_exps)

    # {{{ "Stage 3:" Direct evaluation from neighbor source boxes ("list 1")

    potentials, timing_future = wrangler.eval_direct(
            traversal.target_boxes,
            traversal.neighbor_source_boxes_starts,
            traversal.neighbor_source_boxes_lists,
            src_weight_vecs)

    recorder.add("eval_direct", timing_future)

    # these potentials are called alpha in [1]

    # }}}

    # {{{ "Stage 4:" translate separated siblings' ("list 2") mpoles to local

    local_exps, timing_future = wrangler.multipole_to_local(
            traversal.level_start_target_or_target_parent_box_nrs,
            traversal.target_or_target_parent_boxes,
            traversal.from_sep_siblings_starts,
            traversal.from_sep_siblings_lists,
            mpole_exps)

    recorder.add("multipole_to_local", timing_future)

    # local_exps represents both Gamma and Delta in [1]

    # }}}

    # {{{ "Stage 5:" evaluate sep. smaller mpoles ("list 3") at particles

    # (the point of aiming this stage at particles is specifically to keep its
    # contribution *out* of the downward-propagating local expansions)

    mpole_result, timing_future = wrangler.eval_multipoles(
            traversal.target_boxes_sep_smaller_by_source_level,
            traversal.from_sep_smaller_by_level,
            mpole_exps)

    recorder.add("eval_multipoles", timing_future)

    potentials = potentials + mpole_result

    # these potentials are called beta in [1]

    if traversal.from_sep_close_smaller_starts is not None:
        logger.debug("evaluate separated close smaller interactions directly "
                "('list 3 close')")

        direct_result, timing_future = wrangler.eval_direct(
                traversal.target_boxes,
                traversal.from_sep_close_smaller_starts,
                traversal.from_sep_close_smaller_lists,
                src_weight_vecs)

        recorder.add("eval_direct", timing_future)

        potentials = potentials + direct_result

    # }}}

    # {{{ "Stage 6:" form locals for separated bigger source boxes ("list 4")

    local_result, timing_future = wrangler.form_locals(
            traversal.level_start_target_or_target_parent_box_nrs,
            traversal.target_or_target_parent_boxes,
            traversal.from_sep_bigger_starts,
            traversal.from_sep_bigger_lists,
            src_weight_vecs)

    recorder.add("form_locals", timing_future)

    local_exps = local_exps + local_result

    if traversal.from_sep_close_bigger_starts is not None:
        direct_result, timing_future = wrangler.eval_direct(
                traversal.target_boxes,
                traversal.from_sep_close_bigger_starts,
                traversal.from_sep_close_bigger_lists,
                src_weight_vecs)

        recorder.add("eval_direct", timing_future)

        potentials = potentials + direct_result

    # }}}

    # {{{ "Stage 7:" propagate local_exps downward

    local_exps, timing_future = wrangler.refine_locals(
            traversal.level_start_target_or_target_parent_box_nrs,
            traversal.target_or_target_parent_boxes,
            local_exps)

    recorder.add("refine_locals", timing_future)

    # }}}

    # {{{ "Stage 8:" evaluate locals

    local_result, timing_future = wrangler.eval_locals(
            traversal.level_start_target_box_nrs,
            traversal.target_boxes,
            local_exps)

    recorder.add("eval_locals", timing_future)

    potentials = potentials + local_result

    # }}}

    potentials = wrangler.gather_potential_results(
                    potentials, global_tgt_idx_all_ranks)

    result = wrangler.reorder_potentials(potentials)

    result = wrangler.finalize_potentials(result, template_ary=src_weight_vecs[0])

    fmm_proc.done()

    if timing_data is not None:
        timing_data.update(recorder.summarize())

    return result


# vim: filetype=pyopencl:fdm=marker<|MERGE_RESOLUTION|>--- conflicted
+++ resolved
@@ -88,14 +88,16 @@
         An instance of :class:`~boxtree.traversal.FMMTraversalInfo`.
 
     .. autoattribute:: tree
-<<<<<<< HEAD
-
-    .. rubric:: Array creation
 
     .. rubric:: Particle ordering
 
     .. automethod:: reorder_sources
     .. automethod:: reorder_potentials
+
+    .. rubric:: Views into arrays of expansions
+
+    .. automethod:: multipole_expansions_view
+    .. automethod:: local_expansions_view
 
     .. rubric:: Translations
 
@@ -119,41 +121,6 @@
     def tree(self) -> Tree:
         return self.traversal.tree
 
-=======
-
-    .. rubric:: Particle ordering
-
-    .. automethod:: reorder_sources
-    .. automethod:: reorder_potentials
-
-    .. rubric:: Views into arrays of expansions
-
-    .. automethod:: multipole_expansions_view
-    .. automethod:: local_expansions_view
-
-    .. rubric:: Translations
-
-    .. automethod:: form_multipoles
-    .. automethod:: coarsen_multipoles
-    .. automethod:: eval_direct
-    .. automethod:: multipole_to_local
-    .. automethod:: eval_multipoles
-    .. automethod:: form_locals
-    .. automethod:: refine_locals
-    .. automethod:: eval_locals
-    .. automethod:: finalize_potentials
-    """
-
-    def __init__(self, tree_indep: TreeIndependentDataForWrangler,
-            traversal: FMMTraversalInfo):
-        self.tree_indep = tree_indep
-        self.traversal = traversal
-
-    @property
-    def tree(self) -> Tree:
-        return self.traversal.tree
-
->>>>>>> bfc06e41
     @abstractmethod
     def reorder_sources(self, source_array):
         """Return a copy of *source_array* in
@@ -168,8 +135,6 @@
         *source_weights* is in tree target order.
         """
 
-<<<<<<< HEAD
-=======
     # {{{ views into arrays of expansions
 
     # Included here for the benefit of the distributed-memory FMM
@@ -184,7 +149,6 @@
 
     # }}}
 
->>>>>>> bfc06e41
     # {{{ translations
 
     @abstractmethod
@@ -302,7 +266,6 @@
             type (typically :class:`pyopencl.array.Array`).
         """
 
-<<<<<<< HEAD
     def distribute_source_weights(self, src_weight_vecs, src_idx_all_ranks):
         """Used by the distributed implementation for transferring needed source
         weights from root rank to each worker rank in the communicator.
@@ -356,18 +319,12 @@
         """
         pass
 
-=======
->>>>>>> bfc06e41
 # }}}
 
 
 def drive_fmm(wrangler: ExpansionWranglerInterface, src_weight_vecs,
-<<<<<<< HEAD
               timing_data=None,
               global_src_idx_all_ranks=None, global_tgt_idx_all_ranks=None):
-=======
-        timing_data=None):
->>>>>>> bfc06e41
     """Top-level driver routine for a fast multipole calculation.
 
     In part, this is intended as a template for custom FMMs, in the sense that
@@ -388,7 +345,6 @@
     :arg timing_data: Either *None*, or a :class:`dict` that is populated with
         timing information for the stages of the algorithm (in the form of
         :class:`~boxtree.timing.TimingResult`), if such information is available.
-<<<<<<< HEAD
     :arg global_src_idx_all_ranks: a :class:`list` of length ``nranks``, where the
         i-th entry is a :class:`numpy.ndarray` representing the global indices of
         sources in the local tree on rank *i*. Each entry can be returned from
@@ -401,10 +357,6 @@
     :return: the potentials computed by *expansion_wrangler*. For the distributed
         implementation, the potentials are gathered and returned on the root rank;
         this function returns *None* on the worker ranks.
-=======
-
-    Returns the potentials computed by *expansion_wrangler*.
->>>>>>> bfc06e41
     """
 
     traversal = wrangler.traversal

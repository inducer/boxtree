__copyright__ = "Copyright (C) 2013 Andreas Kloeckner"

__license__ = """
Permission is hereby granted, free of charge, to any person obtaining a copy
of this software and associated documentation files (the "Software"), to deal
in the Software without restriction, including without limitation the rights
to use, copy, modify, merge, publish, distribute, sublicense, and/or sell
copies of the Software, and to permit persons to whom the Software is
furnished to do so, subject to the following conditions:

The above copyright notice and this permission notice shall be included in
all copies or substantial portions of the Software.

THE SOFTWARE IS PROVIDED "AS IS", WITHOUT WARRANTY OF ANY KIND, EXPRESS OR
IMPLIED, INCLUDING BUT NOT LIMITED TO THE WARRANTIES OF MERCHANTABILITY,
FITNESS FOR A PARTICULAR PURPOSE AND NONINFRINGEMENT. IN NO EVENT SHALL THE
AUTHORS OR COPYRIGHT HOLDERS BE LIABLE FOR ANY CLAIM, DAMAGES OR OTHER
LIABILITY, WHETHER IN AN ACTION OF CONTRACT, TORT OR OTHERWISE, ARISING FROM,
OUT OF OR IN CONNECTION WITH THE SOFTWARE OR THE USE OR OTHER DEALINGS IN
THE SOFTWARE.
"""


import numpy as np
from pytools import Record, memoize_method
import pyopencl as cl
import pyopencl.array  # noqa
from pyopencl.tools import dtype_to_c_struct, ScalarArg, VectorArg as _VectorArg
from mako.template import Template
from pytools.obj_array import make_obj_array
import loopy as lp

from loopy.version import LOOPY_USE_LANGUAGE_VERSION_2018_2  # noqa

from functools import partial
import sys


# Use offsets in VectorArg by default.
VectorArg = partial(_VectorArg, with_offset=True)

AXIS_NAMES = ("x", "y", "z", "w")


def padded_bin(i, nbits):
    """Format *i* as binary number, pad it to length *nbits*."""
    return bin(i)[2:].rjust(nbits, "0")


# NOTE: Order of positional args should match GappyCopyAndMapKernel.__call__()
def realloc_array(queue, allocator, new_shape, ary, zero_fill=False, wait_for=[]):
    if zero_fill:
        array_maker = cl.array.zeros
    else:
        array_maker = cl.array.empty

    new_ary = array_maker(queue, shape=new_shape, dtype=ary.dtype,
                          allocator=allocator)

    evt = cl.enqueue_copy(queue, new_ary.data, ary.data, byte_count=ary.nbytes,
                          wait_for=wait_for + new_ary.events)

    return new_ary, evt


def reverse_index_array(indices, target_size=None, result_fill_value=None,
        queue=None):
    """For an array of *indices*, return a new array *result* that satisfies
    ``result[indices] == arange(len(indices))

    :arg target_n: The length of the result, or *None* if the result is to
        have the same length as *indices*.
    :arg result_fill_value: If not *None*, fill *result* with this value
        prior to storing reversed indices.
    """

    queue = queue or indices.queue

    if target_size is None:
        target_size = len(indices)

    result = cl.array.empty(queue, target_size, indices.dtype)

    if result_fill_value is not None:
        result.fill(result_fill_value)

    cl.array.multi_put(
            [cl.array.arange(queue, len(indices), dtype=indices.dtype,
                allocator=indices.allocator)],
            indices,
            out=[result],
            queue=queue)

    return result


# {{{ particle distribution generators

def make_normal_particle_array(queue, nparticles, dims, dtype, seed=15):
    from pyopencl.clrandom import PhiloxGenerator
    rng = PhiloxGenerator(queue.context, seed=seed)

    return make_obj_array([
        rng.normal(queue, nparticles, dtype=dtype)
        for i in range(dims)])


def make_surface_particle_array(queue, nparticles, dims, dtype, seed=15):
    if dims == 2:
        def get_2d_knl(dtype):
            knl = lp.make_kernel(
                "{[i]: 0<=i<n}",
                """
                    for i
                        <> phi = 2*M_PI/n * i
                        x[i] = 0.5* (3*cos(phi) + 2*sin(3*phi))
                        y[i] = 0.5* (1*sin(phi) + 1.5*sin(2*phi))
                    end
                    """,
                [
                    lp.GlobalArg("x,y", dtype, shape=lp.auto),
                    lp.ValueArg("n", np.int32),
                    ],
                name="make_surface_dist")

            knl = lp.split_iname(knl, "i", 128, outer_tag="g.0", inner_tag="l.0")

            return knl

        evt, result = get_2d_knl(dtype)(queue, n=nparticles)

        result = [x.ravel() for x in result]

        return make_obj_array(result)
    elif dims == 3:
        n = int(nparticles**0.5)

        def get_3d_knl(dtype):
            knl = lp.make_kernel(
                "{[i,j]: 0<=i,j<n}",
                """
                    for i,j
                        <> phi = 2*M_PI/n * i
                        <> theta = 2*M_PI/n * j
                        x[i,j] = 5*cos(phi) * (3 + cos(theta))
                        y[i,j] = 5*sin(phi) * (3 + cos(theta))
                        z[i,j] = 5*sin(theta)
                    end
                    """,
                [
                    lp.GlobalArg("x,y,z,", dtype, shape=lp.auto),
                    lp.ValueArg("n", np.int32),
                    ])

            knl = lp.split_iname(knl, "i", 16, outer_tag="g.1", inner_tag="l.1")
            knl = lp.split_iname(knl, "j", 16, outer_tag="g.0", inner_tag="l.0")

            return knl

        evt, result = get_3d_knl(dtype)(queue, n=n)

        result = [x.ravel() for x in result]

        return make_obj_array(result)
    else:
        raise NotImplementedError


def make_uniform_particle_array(queue, nparticles, dims, dtype, seed=15):
    if dims == 2:
        n = int(nparticles**0.5)

        def get_2d_knl(dtype):
            knl = lp.make_kernel(
                "{[i,j]: 0<=i,j<n}",
                """
                    for i,j
                        <> xx = 4*i/(n-1)
                        <> yy = 4*j/(n-1)
                        <float64> angle = 0.3
                        <> s = sin(angle)
                        <> c = cos(angle)
                        x[i,j] = c*xx + s*yy - 2
                        y[i,j] = -s*xx + c*yy - 2
                    end
                    """,
                [
                    lp.GlobalArg("x,y", dtype, shape=lp.auto),
                    lp.ValueArg("n", np.int32),
                    ], assumptions="n>0")

            knl = lp.split_iname(knl, "i", 16, outer_tag="g.1", inner_tag="l.1")
            knl = lp.split_iname(knl, "j", 16, outer_tag="g.0", inner_tag="l.0")

            return knl

        evt, result = get_2d_knl(dtype)(queue, n=n)

        result = [x.ravel() for x in result]

        return make_obj_array(result)
    elif dims == 3:
        n = int(nparticles**(1/3))

        def get_3d_knl(dtype):
            knl = lp.make_kernel(
                "{[i,j,k]: 0<=i,j,k<n}",
                """
                    for i,j,k
                        <> xx = i/(n-1)
                        <> yy = j/(n-1)
                        <> zz = k/(n-1)

                        <float64> phi = 0.3
                        <> s1 = sin(phi)
                        <> c1 = cos(phi)

                        <> xxx = c1*xx + s1*yy
                        <> yyy = -s1*xx + c1*yy
                        <> zzz = zz

                        <float64> theta = 0.7
                        <> s2 = sin(theta)
                        <> c2 = cos(theta)

                        x[i,j,k] = 4 * (c2*xxx + s2*zzz) - 2
                        y[i,j,k] = 4 * yyy - 2
                        z[i,j,k] = 4 * (-s2*xxx + c2*zzz) - 2
                    end
                    """,
                [
                    lp.GlobalArg("x,y,z", dtype, shape=lp.auto),
                    lp.ValueArg("n", np.int32),
                    ], assumptions="n>0")

            knl = lp.split_iname(knl, "j", 16, outer_tag="g.1", inner_tag="l.1")
            knl = lp.split_iname(knl, "k", 16, outer_tag="g.0", inner_tag="l.0")

            return knl

        evt, result = get_3d_knl(dtype)(queue, n=n)

        result = [x.ravel() for x in result]

        return make_obj_array(result)
    else:
        raise NotImplementedError


def make_rotated_uniform_particle_array(queue, nparticles, dims, dtype, seed=15):
    raise NotImplementedError

# }}}


def particle_array_to_host(parray):
    return np.array([x.get() for x in parray], order="F").T


# {{{ host/device data storage

class DeviceDataRecord(Record):
    """A record of array-type data. Some of this data may live in
    :class:`pyopencl.array.Array` objects. :meth:`get` can then be
    called to convert all these device arrays into :mod:`numpy.ndarray`
    instances on the host.
    """

    def _transform_arrays(self, f, exclude_fields=frozenset()):
        result = {}

        def transform_val(val):
            from pyopencl.algorithm import BuiltList
            if isinstance(val, np.ndarray) and val.dtype == object:
                from pytools.obj_array import obj_array_vectorize
                return obj_array_vectorize(f, val)
            elif isinstance(val, list):
                return [transform_val(i) for i in val]
            elif isinstance(val, BuiltList):
                transformed_list = {}
                for field in val.__dict__:
                    if field != "count" and not field.startswith("_"):
                        transformed_list[field] = f(getattr(val, field))
                return BuiltList(count=val.count, **transformed_list)
            else:
                return f(val)

        for field_name in self.__class__.fields:
            if field_name in exclude_fields:
                continue

            try:
                attr = getattr(self, field_name)
            except AttributeError:
                pass
            else:
                result[field_name] = transform_val(attr)

        return self.copy(**result)

    def get(self, queue, **kwargs):
        """Return a copy of `self` in which all data lives on the host, i.e.
        all :class:`pyopencl.array.Array` and `ImmutableHostDeviceArray` objects are
        replaced by corresponding :class:`numpy.ndarray` instances on the host.
        """
        def try_get(attr):
            if isinstance(attr, ImmutableHostDeviceArray):
                return attr.host

            try:
                get_meth = attr.get
            except AttributeError:
                return attr

            return get_meth(queue=queue, **kwargs)

        return self._transform_arrays(try_get)

    def with_queue(self, queue):
        """Return a copy of `self` in
        all :class:`pyopencl.array.Array` objects are assigned to
        :class:`pyopencl.CommandQueue` *queue*.
        """

        def try_with_queue(attr):
            if isinstance(attr, cl.array.Array):
                attr.finish()

            try:
                wq_meth = attr.with_queue
            except AttributeError:
                return attr

            ary = wq_meth(queue)
            return ary

        return self._transform_arrays(try_with_queue)

    def to_device(self, queue, exclude_fields=frozenset()):
        """Return a copy of `self` in all :class:`numpy.ndarray` arrays are
        transferred to device memory as :class:`pyopencl.array.Array` objects.

        :arg exclude_fields: a :class:`frozenset` containing fields excluding from
            transferring to the device memory.
        """

        def _to_device(attr):
            if isinstance(attr, np.ndarray):
                return cl.array.to_device(queue, attr).with_queue(None)
            elif isinstance(attr, ImmutableHostDeviceArray):
                return attr.device
            else:
                return attr

        return self._transform_arrays(_to_device, exclude_fields=exclude_fields)

    def to_host_device_array(self, queue, exclude_fields=frozenset()):
        """Return a copy of `self` where all device and host arrays are transformed
        to `ImmutableHostDeviceArray` objects.

        :arg exclude_fields: a :class:`frozenset` containing fields excluding from
            transformed to `ImmutableHostDeviceArray`.
        """
        def _to_host_device_array(attr):
            if isinstance(attr, (np.ndarray, cl.array.Array)):
                return ImmutableHostDeviceArray(queue, attr)
            else:
                return attr

        return self._transform_arrays(
            _to_host_device_array, exclude_fields=exclude_fields
        )

# }}}


# {{{ type mangling

def get_type_moniker(dtype):
    return "%s%d" % (dtype.kind, dtype.itemsize)

# }}}


# {{{ gappy-copy-and-map kernel

GAPPY_COPY_TPL = Template(r"""//CL//

    typedef ${dtype_to_ctype(dtype)} value_t;

    %if from_indices:
        value_t val = input_ary[from_indices[i]];
    %else:
        value_t val = input_ary[i];
    %endif

    // Optionally, noodle values through a lookup table.
    %if map_values:
        val = value_map[val];
    %endif

    %if to_indices:
        output_ary[to_indices[i]] = val;
    %else:
        output_ary[i] = val;
    %endif

""", strict_undefined=True)


class GappyCopyAndMapKernel:
    def __init__(self, context):
        self.context = context

    @memoize_method
    def _get_kernel(self, dtype, src_index_dtype, dst_index_dtype,
                    have_src_indices, have_dst_indices, map_values):
        from boxtree.tools import VectorArg

        args = [
                VectorArg(dtype, "input_ary"),
                VectorArg(dtype, "output_ary"),
               ]

        if have_src_indices:
            args.append(VectorArg(src_index_dtype, "from_indices"))

        if have_dst_indices:
            args.append(VectorArg(dst_index_dtype, "to_indices"))

        if map_values:
            args.append(VectorArg(dtype, "value_map"))

        from pyopencl.tools import dtype_to_ctype
        src = GAPPY_COPY_TPL.render(
                dtype=dtype,
                dtype_to_ctype=dtype_to_ctype,
                from_dtype=src_index_dtype,
                to_dtype=dst_index_dtype,
                from_indices=have_src_indices,
                to_indices=have_dst_indices,
                map_values=map_values)

        from pyopencl.elementwise import ElementwiseKernel
        return ElementwiseKernel(self.context,
                args, str(src),
                preamble=dtype_to_c_struct(self.context.devices[0], dtype),
                name="gappy_copy_and_map")

    # NOTE: Order of positional args should match realloc_array()
    def __call__(self, queue, allocator, new_shape, ary, src_indices=None,
                 dst_indices=None, map_values=None, zero_fill=False,
                 wait_for=None, range=None, debug=False):
        """Compresses box info arrays after empty leaf pruning and, optionally,
        maps old box IDs to new box IDs (if the array being operated on contains
        box IDs).
        """

        have_src_indices = src_indices is not None
        have_dst_indices = dst_indices is not None
        have_map_values = map_values is not None

        if not (have_src_indices or have_dst_indices):
            raise ValueError("must specify at least one of src or dest indices")

        if range is None:
            if have_src_indices and have_dst_indices:
                raise ValueError(
                    "must supply range when passing both src and dest indices")
            elif have_src_indices:
                range = slice(src_indices.shape[0])
                if debug:
                    assert int(cl.array.max(src_indices).get()) < len(ary)
            elif have_dst_indices:
                range = slice(dst_indices.shape[0])
                if debug:
                    assert int(cl.array.max(dst_indices).get()) < new_shape

        if zero_fill:
            array_maker = cl.array.zeros
        else:
            array_maker = cl.array.empty

        result = array_maker(queue, new_shape, ary.dtype, allocator=allocator)

        kernel = self._get_kernel(ary.dtype,
                                  src_indices.dtype if have_src_indices else None,
                                  dst_indices.dtype if have_dst_indices else None,
                                  have_src_indices,
                                  have_dst_indices,
                                  have_map_values)

        args = (ary, result)
        args += (src_indices,) if have_src_indices else ()
        args += (dst_indices,) if have_dst_indices else ()
        args += (map_values,) if have_map_values else ()

        evt = kernel(*args, queue=queue, range=range, wait_for=wait_for)

        return result, evt

# }}}


# {{{ map values through table

from pyopencl.elementwise import ElementwiseTemplate


MAP_VALUES_TPL = ElementwiseTemplate(
    arguments="""//CL//
        dst_value_t *dst,
        src_value_t *src,
        dst_value_t *map_values
        """,
    operation=r"""//CL//
        dst[i] = map_values[src[i]];
        """,
    name="map_values")


class MapValuesKernel:

    def __init__(self, context):
        self.context = context

    @memoize_method
    def _get_kernel(self, dst_dtype, src_dtype):
        type_aliases = (
            ("src_value_t", src_dtype),
            ("dst_value_t", dst_dtype)
            )

        return MAP_VALUES_TPL.build(self.context, type_aliases)

    def __call__(self, map_values, src, dst=None):
        """
        Map the entries of the array `src` through the table `map_values`.
        """
        if dst is None:
            dst = src

        kernel = self._get_kernel(dst.dtype, src.dtype)
        evt = kernel(dst, src, map_values)

        return dst, evt

# }}}


# {{{ binary search

from mako.template import Template


BINARY_SEARCH_TEMPLATE = Template("""
/*
 * Returns the largest value of i such that arr[i] <= val, or (size_t) -1 if val
 * is less than all values.
 */
inline size_t bsearch(
    __global const ${elem_t} *arr,
    size_t len,
    const ${elem_t} val)
{
    if (val < arr[0])
    {
        return -1;
    }

    size_t l = 0, r = len, i;

    while (1)
    {
        i = l + (r - l) / 2;

        if (arr[i] <= val && (i == len - 1 || val < arr[i + 1]))
        {
            return i;
        }

        if (arr[i] <= val)
        {
            l = i;
        }
        else
        {
            r = i;
        }
    }
}
""")


class InlineBinarySearch:

    def __init__(self, elem_type_name):
        self.render_vars = {"elem_t": elem_type_name}

    @memoize_method
    def __str__(self):
        return BINARY_SEARCH_TEMPLATE.render(**self.render_vars)

# }}}


<<<<<<< HEAD
# {{{ compress a masked array into a list / list of lists


MASK_LIST_COMPRESSOR_BODY = r"""
void generate(LIST_ARG_DECL USER_ARG_DECL index_type i)
{
    if (mask[i])
    {
        APPEND_output(i);
    }
}
"""


MASK_MATRIX_COMPRESSOR_BODY = r"""
void generate(LIST_ARG_DECL USER_ARG_DECL index_type i)
{
    for (int j = 0; j < ncols; ++j)
    {
        if (mask[outer_stride * i + j * inner_stride])
        {
            APPEND_output(j);
        }
    }
}
"""


class MaskCompressorKernel(object):

    def __init__(self, context):
        self.context = context

    @memoize_method
    def get_list_compressor_kernel(self, mask_dtype, list_dtype):
        from pyopencl.algorithm import ListOfListsBuilder

        return ListOfListsBuilder(
                self.context,
                [("output", list_dtype)],
                MASK_LIST_COMPRESSOR_BODY,
                [
                    _VectorArg(mask_dtype, "mask"),
                ],
                name_prefix="compress_list")

    @memoize_method
    def get_matrix_compressor_kernel(self, mask_dtype, list_dtype):
        from pyopencl.algorithm import ListOfListsBuilder

        return ListOfListsBuilder(
                self.context,
                [("output", list_dtype)],
                MASK_MATRIX_COMPRESSOR_BODY,
                [
                    ScalarArg(np.int32, "ncols"),
                    ScalarArg(np.int32, "outer_stride"),
                    ScalarArg(np.int32, "inner_stride"),
                    _VectorArg(mask_dtype, "mask"),
                ],
                name_prefix="compress_matrix")

    def __call__(self, queue, mask, list_dtype=None):
        """Convert a mask to a list in :ref:`csr` format.

        :arg mask: Either a 1D or 2D array.
            * If *mask* is 1D, it should represent a masked list, where
              *mask[i]* is true if and only if *i* is in the list.
            * If *mask* is 2D, it should represent a list of masked lists,
              so that *mask[i,j]* is true if and only if *j* is in list *i*.

        :arg list_dtype: The dtype for the output list(s). Defaults to the mask
            dtype.

        :returns: The return value depends on the type of the input.
            * If mask* is 1D, returns a tuple *(list, evt)*.
            * If *mask* is 2D, returns a tuple *(starts, lists, event)*, as a
              :ref:`csr` list.
        """
        if list_dtype is None:
            list_dtype = mask.dtype

        if len(mask.shape) == 1:
            knl = self.get_list_compressor_kernel(mask.dtype, list_dtype)
            result, evt = knl(queue, mask.shape[0], mask.data)
            return (result["output"].lists, evt)
        elif len(mask.shape) == 2:
            # FIXME: This is efficient for small column sizes but may not be
            # for larger ones since the work is partitioned by row.
            knl = self.get_matrix_compressor_kernel(mask.dtype, list_dtype)
            size = mask.dtype.itemsize
            result, evt = knl(queue, mask.shape[0], mask.shape[1],
                              mask.strides[0] // size, mask.strides[1] // size,
                              mask.data)
            return (result["output"].starts, result["output"].lists, evt)
        else:
            raise ValueError("unsupported dimensionality")

# }}}


# {{{ Communication pattern for partial multipole expansions

class AllReduceCommPattern(object):
    """Describes a tree-like communication pattern for exchanging and reducing
    multipole expansions. Supports an arbitrary number of processes.

    Communication of multipoles will be break down into stages. At each stage,
    :meth:`sources()` and :meth:`sinks()` obtain the lists of ranks for receiving and
    sending multipoles. :meth:`messages()` can be used for determining boxes whose
    multipole expansions need to be sent during the current stage. Use
    :meth:`advance()` to advance to the next stage.
    """

    def __init__(self, rank, size):
        """
        :arg rank: My rank
        :arg size: Total number of processors
        """
        assert 0 <= rank < size
        self.rank = rank
        self.left = 0
        self.right = size
        self.midpoint = size // 2

    def sources(self):
        """Return the set of source nodes at this communication stage. The current
        process receives messages from these processes.
        """
        if self.rank < self.midpoint:
            partner = self.midpoint + (self.rank - self.left)
            if self.rank == self.midpoint - 1 and partner == self.right:
                partners = set()
            elif self.rank == self.midpoint - 1 and partner == self.right - 2:
                partners = set([partner, partner + 1])
            else:
                partners = set([partner])
        else:
            partner = self.left + (self.rank - self.midpoint)
            if self.rank == self.right - 1 and partner == self.midpoint:
                partners = set()
            elif self.rank == self.right - 1 and partner == self.midpoint - 2:
                partners = set([partner, partner + 1])
            else:
                partners = set([partner])

        return partners

    def sinks(self):
        """Return the set of sink nodes at this communication stage. The current process
        sends a message to these processes.
        """
        if self.rank < self.midpoint:
            partner = self.midpoint + (self.rank - self.left)
            if partner == self.right:
                partner -= 1
        else:
            partner = self.left + (self.rank - self.midpoint)
            if partner == self.midpoint:
                partner -= 1

        return set([partner])

    def messages(self):
        """Return a range of ranks, such that the multipole expansions used by
        responsible boxes of these ranks are sent to the sinks.  This is returned as
        a [start, end) pair. By design, it is a consecutive range.
        """
        if self.rank < self.midpoint:
            return (self.midpoint, self.right)
        else:
            return (self.left, self.midpoint)

    def advance(self):
        """Advance to the next stage in the communication pattern.
        """
        if self.done():
            raise RuntimeError("finished communicating")

        if self.rank < self.midpoint:
            self.right = self.midpoint
            self.midpoint = (self.midpoint + self.left) // 2
        else:
            self.left = self.midpoint
            self.midpoint = (self.midpoint + self.right) // 2

    def done(self):
        """Return whether this process is finished communicating.
        """
        return self.left + 1 == self.right

# }}}


# {{{ constant one wrangler

class ConstantOneTraversalAndWrangler(TraversalAndWrangler):
    def _get_source_slice(self, ibox):
        pstart = self.tree.box_source_starts[ibox]
        return slice(
                pstart, pstart + self.tree.box_source_counts_nonchild[ibox])

    def _get_target_slice(self, ibox):
        pstart = self.tree.box_target_starts[ibox]
        return slice(
                pstart, pstart + self.tree.box_target_counts_nonchild[ibox])


class ConstantOneExpansionWrangler:
    """This implements the 'analytical routines' for a Green's function that is
    constant 1 everywhere. For 'charges' of 'ones', this should get every particle
    a copy of the particle count.

    Timing results returned by this wrangler contain the field *ops_elapsed*,
    which counts approximately the number of floating-point operations required.
    """

    def multipole_expansion_zeros(self, taw):
        return np.zeros(taw.tree.nboxes, dtype=np.float64)

    local_expansion_zeros = multipole_expansion_zeros

    def output_zeros(self, taw):
        return np.zeros(taw.tree.ntargets, dtype=np.float64)

    def reorder_sources(self, taw, source_array):
        return source_array[taw.tree.user_source_ids]

    def reorder_potentials(self, taw, potentials):
        return potentials[taw.tree.sorted_target_ids]

    @staticmethod
    def timing_future(ops):
        return DummyTimingFuture.from_op_count(ops)

    def form_multipoles(self, taw, level_start_source_box_nrs, source_boxes,
            src_weight_vecs):
        src_weights, = src_weight_vecs
        mpoles = self.multipole_expansion_zeros(taw)
        ops = 0

        for ibox in source_boxes:
            pslice = taw._get_source_slice(ibox)
            mpoles[ibox] += np.sum(src_weights[pslice])
            ops += src_weights[pslice].size

        return mpoles, self.timing_future(ops)

    def coarsen_multipoles(self, taw, level_start_source_parent_box_nrs,
            source_parent_boxes, mpoles):
        tree = taw.tree
        ops = 0

        # nlevels-1 is the last valid level index
        # nlevels-2 is the last valid level that could have children
        #
        # 3 is the last relevant source_level.
        # 2 is the last relevant target_level.
        # (because no level 1 box will be well-separated from another)
        for source_level in range(tree.nlevels-1, 2, -1):
            target_level = source_level - 1
            start, stop = level_start_source_parent_box_nrs[
                            target_level:target_level+2]
            for ibox in source_parent_boxes[start:stop]:
                for child in tree.box_child_ids[:, ibox]:
                    if child:
                        mpoles[ibox] += mpoles[child]
                        ops += 1

        return mpoles, self.timing_future(ops)

    def eval_direct(self, taw, target_boxes, neighbor_sources_starts,
            neighbor_sources_lists, src_weight_vecs):
        src_weights, = src_weight_vecs
        pot = self.output_zeros(taw)
        ops = 0

        for itgt_box, tgt_ibox in enumerate(target_boxes):
            tgt_pslice = taw._get_target_slice(tgt_ibox)

            src_sum = 0
            nsrcs = 0
            start, end = neighbor_sources_starts[itgt_box:itgt_box+2]
            #print "DIR: %s <- %s" % (tgt_ibox, neighbor_sources_lists[start:end])
            for src_ibox in neighbor_sources_lists[start:end]:
                src_pslice = taw._get_source_slice(src_ibox)
                nsrcs += src_weights[src_pslice].size

                src_sum += np.sum(src_weights[src_pslice])

            pot[tgt_pslice] = src_sum
            ops += pot[tgt_pslice].size * nsrcs

        return pot, self.timing_future(ops)

    def multipole_to_local(self,
            taw,
            level_start_target_or_target_parent_box_nrs,
            target_or_target_parent_boxes,
            starts, lists, mpole_exps):
        local_exps = self.local_expansion_zeros(taw)
        ops = 0

        for itgt_box, tgt_ibox in enumerate(target_or_target_parent_boxes):
            start, end = starts[itgt_box:itgt_box+2]

            contrib = 0
            #print tgt_ibox, "<-", lists[start:end]
            for src_ibox in lists[start:end]:
                contrib += mpole_exps[src_ibox]
                ops += 1

            local_exps[tgt_ibox] += contrib

        return local_exps, self.timing_future(ops)

    def eval_multipoles(self, taw,
            target_boxes_by_source_level, from_sep_smaller_nonsiblings_by_level,
            mpole_exps):
        pot = self.output_zeros(taw)
        ops = 0

        for level, ssn in enumerate(from_sep_smaller_nonsiblings_by_level):
            for itgt_box, tgt_ibox in \
                    enumerate(target_boxes_by_source_level[level]):
                tgt_pslice = taw._get_target_slice(tgt_ibox)

                contrib = 0

                start, end = ssn.starts[itgt_box:itgt_box+2]
                for src_ibox in ssn.lists[start:end]:
                    contrib += mpole_exps[src_ibox]

                pot[tgt_pslice] += contrib
                ops += pot[tgt_pslice].size * (end - start)

        return pot, self.timing_future(ops)

    def form_locals(self, taw,
            level_start_target_or_target_parent_box_nrs,
            target_or_target_parent_boxes, starts, lists, src_weight_vecs):
        src_weights, = src_weight_vecs
        local_exps = self.local_expansion_zeros(taw)
        ops = 0

        for itgt_box, tgt_ibox in enumerate(target_or_target_parent_boxes):
            start, end = starts[itgt_box:itgt_box+2]

            #print "LIST 4", tgt_ibox, "<-", lists[start:end]
            contrib = 0
            nsrcs = 0
            for src_ibox in lists[start:end]:
                src_pslice = taw._get_source_slice(src_ibox)
                nsrcs += src_weights[src_pslice].size

                contrib += np.sum(src_weights[src_pslice])

            local_exps[tgt_ibox] += contrib
            ops += nsrcs

        return local_exps, self.timing_future(ops)

    def refine_locals(self, taw, level_start_target_or_target_parent_box_nrs,
            target_or_target_parent_boxes, local_exps):
        ops = 0

        for target_lev in range(1, taw.tree.nlevels):
            start, stop = level_start_target_or_target_parent_box_nrs[
                    target_lev:target_lev+2]
            for ibox in target_or_target_parent_boxes[start:stop]:
                local_exps[ibox] += local_exps[taw.tree.box_parent_ids[ibox]]
                ops += 1

        return local_exps, self.timing_future(ops)

    def eval_locals(self, taw, level_start_target_box_nrs, target_boxes, local_exps):
        pot = self.output_zeros(taw)
        ops = 0

        for ibox in target_boxes:
            tgt_pslice = taw._get_target_slice(ibox)
            pot[tgt_pslice] += local_exps[ibox]
            ops += pot[tgt_pslice].size

        return pot, self.timing_future(ops)

    def finalize_potentials(self, taw, potentials):
        return potentials

# }}}


# {{{ MPI launcher

def run_mpi(script, num_processes, env):
    """Launch MPI processes.

    This function forks another process and uses mpiexec to launch *num_processes*
    copies of program *script*.

    :arg script: the Python script to run
    :arg num_processes: the number of copies of program to launch
    :arg env: a Python `dict` of environment variables
    """
    import subprocess
    from mpi4py import MPI

    # Using "-m mpi4py" is necessary for avoiding deadlocks on exception cleanup
    # See https://mpi4py.readthedocs.io/en/stable/mpi4py.run.html for details.

    mpi_library_name = MPI.Get_library_version()
    if mpi_library_name.startswith("MPICH"):
        subprocess.run(
            ["mpiexec", "-np", str(num_processes), sys.executable,
             "-m", "mpi4py", script],
            env=env, check=True
        )
    elif mpi_library_name.startswith("Open MPI"):
        command = ["mpiexec", "-np", str(num_processes), "--oversubscribe"]
        for env_variable_name in env:
            command.append("-x")
            command.append(env_variable_name)
        command.extend([sys.executable, "-m", "mpi4py", script])

        subprocess.run(command, env=env, check=True)
    else:
        raise NotImplementedError("Unrecognized MPI implementation")

# }}}


# {{{ HostDeviceArray

class ImmutableHostDeviceArray:
    """Interface for arrays on both host and device.

    .. note:: This interface assumes the array is immutable. The behavior of
    modifying the content of either the host array or the device array is undefined.

    @TODO: Once available, replace this implementation with PyOpenCL's in-house
    implementation.
    """
    def __init__(self, queue, array):
        self.queue = queue
        self.host_array = None
        self.device_array = None

        if isinstance(array, np.ndarray):
            self.host_array = array
        elif isinstance(array, cl.array.Array):
            self.device_array = array

    def with_queue(self, queue):
        self.queue = queue

    @property
    def svm_capable(self):
        svm_capabilities = \
            self.queue.device.get_info(cl.device_info.SVM_CAPABILITIES)
        if svm_capabilities & cl.device_svm_capabilities.FINE_GRAIN_BUFFER != 0:
            return True
        else:
            return False

    @property
    def host(self):
        if self.host_array is None:
            self.host_array = self.device_array.get(self.queue)
        return self.host_array

    @property
    def device(self):
        if self.device_array is None:
            # @TODO: Use SVM
            self.device_array = cl.array.to_device(self.queue, self.host_array)

        self.device_array.with_queue(self.queue)
        return self.device_array

# }}}

=======
>>>>>>> 7604d831
# vim: foldmethod=marker:filetype=pyopencl<|MERGE_RESOLUTION|>--- conflicted
+++ resolved
@@ -604,7 +604,6 @@
 # }}}
 
 
-<<<<<<< HEAD
 # {{{ compress a masked array into a list / list of lists
 
 
@@ -799,204 +798,6 @@
 # }}}
 
 
-# {{{ constant one wrangler
-
-class ConstantOneTraversalAndWrangler(TraversalAndWrangler):
-    def _get_source_slice(self, ibox):
-        pstart = self.tree.box_source_starts[ibox]
-        return slice(
-                pstart, pstart + self.tree.box_source_counts_nonchild[ibox])
-
-    def _get_target_slice(self, ibox):
-        pstart = self.tree.box_target_starts[ibox]
-        return slice(
-                pstart, pstart + self.tree.box_target_counts_nonchild[ibox])
-
-
-class ConstantOneExpansionWrangler:
-    """This implements the 'analytical routines' for a Green's function that is
-    constant 1 everywhere. For 'charges' of 'ones', this should get every particle
-    a copy of the particle count.
-
-    Timing results returned by this wrangler contain the field *ops_elapsed*,
-    which counts approximately the number of floating-point operations required.
-    """
-
-    def multipole_expansion_zeros(self, taw):
-        return np.zeros(taw.tree.nboxes, dtype=np.float64)
-
-    local_expansion_zeros = multipole_expansion_zeros
-
-    def output_zeros(self, taw):
-        return np.zeros(taw.tree.ntargets, dtype=np.float64)
-
-    def reorder_sources(self, taw, source_array):
-        return source_array[taw.tree.user_source_ids]
-
-    def reorder_potentials(self, taw, potentials):
-        return potentials[taw.tree.sorted_target_ids]
-
-    @staticmethod
-    def timing_future(ops):
-        return DummyTimingFuture.from_op_count(ops)
-
-    def form_multipoles(self, taw, level_start_source_box_nrs, source_boxes,
-            src_weight_vecs):
-        src_weights, = src_weight_vecs
-        mpoles = self.multipole_expansion_zeros(taw)
-        ops = 0
-
-        for ibox in source_boxes:
-            pslice = taw._get_source_slice(ibox)
-            mpoles[ibox] += np.sum(src_weights[pslice])
-            ops += src_weights[pslice].size
-
-        return mpoles, self.timing_future(ops)
-
-    def coarsen_multipoles(self, taw, level_start_source_parent_box_nrs,
-            source_parent_boxes, mpoles):
-        tree = taw.tree
-        ops = 0
-
-        # nlevels-1 is the last valid level index
-        # nlevels-2 is the last valid level that could have children
-        #
-        # 3 is the last relevant source_level.
-        # 2 is the last relevant target_level.
-        # (because no level 1 box will be well-separated from another)
-        for source_level in range(tree.nlevels-1, 2, -1):
-            target_level = source_level - 1
-            start, stop = level_start_source_parent_box_nrs[
-                            target_level:target_level+2]
-            for ibox in source_parent_boxes[start:stop]:
-                for child in tree.box_child_ids[:, ibox]:
-                    if child:
-                        mpoles[ibox] += mpoles[child]
-                        ops += 1
-
-        return mpoles, self.timing_future(ops)
-
-    def eval_direct(self, taw, target_boxes, neighbor_sources_starts,
-            neighbor_sources_lists, src_weight_vecs):
-        src_weights, = src_weight_vecs
-        pot = self.output_zeros(taw)
-        ops = 0
-
-        for itgt_box, tgt_ibox in enumerate(target_boxes):
-            tgt_pslice = taw._get_target_slice(tgt_ibox)
-
-            src_sum = 0
-            nsrcs = 0
-            start, end = neighbor_sources_starts[itgt_box:itgt_box+2]
-            #print "DIR: %s <- %s" % (tgt_ibox, neighbor_sources_lists[start:end])
-            for src_ibox in neighbor_sources_lists[start:end]:
-                src_pslice = taw._get_source_slice(src_ibox)
-                nsrcs += src_weights[src_pslice].size
-
-                src_sum += np.sum(src_weights[src_pslice])
-
-            pot[tgt_pslice] = src_sum
-            ops += pot[tgt_pslice].size * nsrcs
-
-        return pot, self.timing_future(ops)
-
-    def multipole_to_local(self,
-            taw,
-            level_start_target_or_target_parent_box_nrs,
-            target_or_target_parent_boxes,
-            starts, lists, mpole_exps):
-        local_exps = self.local_expansion_zeros(taw)
-        ops = 0
-
-        for itgt_box, tgt_ibox in enumerate(target_or_target_parent_boxes):
-            start, end = starts[itgt_box:itgt_box+2]
-
-            contrib = 0
-            #print tgt_ibox, "<-", lists[start:end]
-            for src_ibox in lists[start:end]:
-                contrib += mpole_exps[src_ibox]
-                ops += 1
-
-            local_exps[tgt_ibox] += contrib
-
-        return local_exps, self.timing_future(ops)
-
-    def eval_multipoles(self, taw,
-            target_boxes_by_source_level, from_sep_smaller_nonsiblings_by_level,
-            mpole_exps):
-        pot = self.output_zeros(taw)
-        ops = 0
-
-        for level, ssn in enumerate(from_sep_smaller_nonsiblings_by_level):
-            for itgt_box, tgt_ibox in \
-                    enumerate(target_boxes_by_source_level[level]):
-                tgt_pslice = taw._get_target_slice(tgt_ibox)
-
-                contrib = 0
-
-                start, end = ssn.starts[itgt_box:itgt_box+2]
-                for src_ibox in ssn.lists[start:end]:
-                    contrib += mpole_exps[src_ibox]
-
-                pot[tgt_pslice] += contrib
-                ops += pot[tgt_pslice].size * (end - start)
-
-        return pot, self.timing_future(ops)
-
-    def form_locals(self, taw,
-            level_start_target_or_target_parent_box_nrs,
-            target_or_target_parent_boxes, starts, lists, src_weight_vecs):
-        src_weights, = src_weight_vecs
-        local_exps = self.local_expansion_zeros(taw)
-        ops = 0
-
-        for itgt_box, tgt_ibox in enumerate(target_or_target_parent_boxes):
-            start, end = starts[itgt_box:itgt_box+2]
-
-            #print "LIST 4", tgt_ibox, "<-", lists[start:end]
-            contrib = 0
-            nsrcs = 0
-            for src_ibox in lists[start:end]:
-                src_pslice = taw._get_source_slice(src_ibox)
-                nsrcs += src_weights[src_pslice].size
-
-                contrib += np.sum(src_weights[src_pslice])
-
-            local_exps[tgt_ibox] += contrib
-            ops += nsrcs
-
-        return local_exps, self.timing_future(ops)
-
-    def refine_locals(self, taw, level_start_target_or_target_parent_box_nrs,
-            target_or_target_parent_boxes, local_exps):
-        ops = 0
-
-        for target_lev in range(1, taw.tree.nlevels):
-            start, stop = level_start_target_or_target_parent_box_nrs[
-                    target_lev:target_lev+2]
-            for ibox in target_or_target_parent_boxes[start:stop]:
-                local_exps[ibox] += local_exps[taw.tree.box_parent_ids[ibox]]
-                ops += 1
-
-        return local_exps, self.timing_future(ops)
-
-    def eval_locals(self, taw, level_start_target_box_nrs, target_boxes, local_exps):
-        pot = self.output_zeros(taw)
-        ops = 0
-
-        for ibox in target_boxes:
-            tgt_pslice = taw._get_target_slice(ibox)
-            pot[tgt_pslice] += local_exps[ibox]
-            ops += pot[tgt_pslice].size
-
-        return pot, self.timing_future(ops)
-
-    def finalize_potentials(self, taw, potentials):
-        return potentials
-
-# }}}
-
-
 # {{{ MPI launcher
 
 def run_mpi(script, num_processes, env):
@@ -1086,6 +887,4 @@
 
 # }}}
 
-=======
->>>>>>> 7604d831
 # vim: foldmethod=marker:filetype=pyopencl
"""
<<<<<<< HEAD
Integrates :mod:`boxtree` with
`pyfmmlib <http://pypi.python.org/pypi/pyfmmlib>`_.

.. autoclass:: FMMLibTreeIndependentDataForWrangler
.. autoclass:: FMMLibExpansionWrangler

Internal bits
^^^^^^^^^^^^^

.. autoclass:: FMMLibRotationDataInterface
.. autoclass:: FMMLibRotationData
.. autoclass:: FMMLibRotationDataNotSuppliedWarning
=======
Integration with PyFMMLib
-------------------------

.. autoclass:: FMMLibRotationDataInterface

.. autoclass:: FMMLibRotationData

.. autoclass:: FMMLibRotationDataNotSuppliedWarning

.. autoclass:: FMMLibExpansionWrangler
>>>>>>> a09a0f5e
"""

__copyright__ = "Copyright (C) 2013 Andreas Kloeckner"

__license__ = """
Permission is hereby granted, free of charge, to any person obtaining a copy
of this software and associated documentation files (the "Software"), to deal
in the Software without restriction, including without limitation the rights
to use, copy, modify, merge, publish, distribute, sublicense, and/or sell
copies of the Software, and to permit persons to whom the Software is
furnished to do so, subject to the following conditions:

The above copyright notice and this permission notice shall be included in
all copies or substantial portions of the Software.

THE SOFTWARE IS PROVIDED "AS IS", WITHOUT WARRANTY OF ANY KIND, EXPRESS OR
IMPLIED, INCLUDING BUT NOT LIMITED TO THE WARRANTIES OF MERCHANTABILITY,
FITNESS FOR A PARTICULAR PURPOSE AND NONINFRINGEMENT. IN NO EVENT SHALL THE
AUTHORS OR COPYRIGHT HOLDERS BE LIABLE FOR ANY CLAIM, DAMAGES OR OTHER
LIABILITY, WHETHER IN AN ACTION OF CONTRACT, TORT OR OTHERWISE, ARISING FROM,
OUT OF OR IN CONNECTION WITH THE SOFTWARE OR THE USE OR OTHER DEALINGS IN
THE SOFTWARE.
"""


import logging
logger = logging.getLogger(__name__)

import numpy as np

<<<<<<< HEAD
from pytools import memoize_method, log_process
from boxtree.timing import return_timing_data
from boxtree.fmm import TreeIndependentDataForWrangler, ExpansionWranglerInterface


=======
>>>>>>> a09a0f5e
# {{{ rotation data interface

class FMMLibRotationDataInterface:
    """Abstract interface for additional, optional data for precomputation of
    rotation matrices passed to the expansion wrangler.

    .. automethod:: m2l_rotation_lists

    .. automethod:: m2l_rotation_angles

    """

    def m2l_rotation_lists(self):
        """Return a :mod:`numpy` array mapping entries of List 2 to rotation classes.
        """
        raise NotImplementedError

    def m2l_rotation_angles(self):
        """Return a :mod:`numpy` array mapping List 2 rotation classes to rotation angles.
        """
        raise NotImplementedError


class FMMLibRotationData(FMMLibRotationDataInterface):
    """An implementation of the :class:`FMMLibRotationDataInterface`.

    .. automethod:: __init__
    """

    def __init__(self, queue, trav):
        self.queue = queue
        self.trav = trav
        self.tree = trav.tree

    @property
    @memoize_method
    def rotation_classes_builder(self):
        from boxtree.rotation_classes import RotationClassesBuilder
        return RotationClassesBuilder(self.queue.context)

    @memoize_method
    def build_rotation_classes_lists(self):
        trav = self.trav.to_device(self.queue)
        tree = self.tree.to_device(self.queue)
        return self.rotation_classes_builder(self.queue, trav, tree)[0]

    @memoize_method
    def m2l_rotation_lists(self):
        return (self
                .build_rotation_classes_lists()
                .from_sep_siblings_rotation_classes
                .get(self.queue))

    @memoize_method
    def m2l_rotation_angles(self):
        return (self
                .build_rotation_classes_lists()
                .from_sep_siblings_rotation_class_to_angle
                .get(self.queue))


class FMMLibRotationDataNotSuppliedWarning(UserWarning):
    pass

# }}}


# {{{ tree-independent data for wrangler

<<<<<<< HEAD
class FMMLibTreeIndependentDataForWrangler(TreeIndependentDataForWrangler):
    """
=======
    Timing results returned by this wrangler contains the values *wall_elapsed*
    and (optionally, if supported) *process_elapsed*, which measure wall time
    and process time in seconds, respectively.

>>>>>>> a09a0f5e
    .. automethod:: __init__
    """

    def __init__(self, dim, helmholtz_k, ifgrad=False):
        self.dim = dim
        self.helmholtz_k = helmholtz_k
        self.ifgrad = ifgrad

        if helmholtz_k == 0:
            self.eqn_letter = "l"
            self.kernel_kwargs = {}
            self.rscale_factor = 1
        else:
            self.eqn_letter = "h"
            self.kernel_kwargs = {"zk": helmholtz_k}
            self.rscale_factor = abs(helmholtz_k)

        self.dtype = np.complex128

    # {{{ routine getters

    def get_routine(self, name, suffix=""):
        import pyfmmlib
        return getattr(pyfmmlib, "{}{}{}".format(
            self.eqn_letter,
            name % self.dim,
            suffix))

    def get_vec_routine(self, name):
        return self.get_routine(name, "_vec")

    def get_translation_routine(self, wrangler, name, vec_suffix="_vec"):
        suffix = ""
        if self.dim == 3:
            suffix = "quadu"
        suffix += vec_suffix

        rout = self.get_routine(name, suffix)

        if self.dim == 2:
            def wrapper(*args, **kwargs):
                # not used
                kwargs.pop("level_for_projection", None)

                return rout(*args, **kwargs)
        else:

            def wrapper(*args, **kwargs):
                kwargs.pop("level_for_projection", None)
                nterms2 = kwargs["nterms2"]
                kwargs.update(wrangler.projection_quad_extra_kwargs(nterms=nterms2))

                val, ier = rout(*args, **kwargs)
                if (ier != 0).any():
                    raise RuntimeError("%s failed with nonzero ier" % name)

                return val

        # Doesn't work in in Py2
        # from functools import update_wrapper
        # update_wrapper(wrapper, rout)
        return wrapper

    def get_direct_eval_routine(self, use_dipoles):
        if self.dim == 2:
            rout = self.get_vec_routine(
                    "potgrad%ddall" + ("_dp" if use_dipoles else ""))

            def wrapper(*args, **kwargs):
                kwargs["ifgrad"] = self.ifgrad
                kwargs["ifhess"] = False
                pot, grad, hess = rout(*args, **kwargs)

                if not self.ifgrad:
                    grad = 0

                return pot, grad

            # Doesn't work in in Py2
            # from functools import update_wrapper
            # update_wrapper(wrapper, rout)
            return wrapper

        elif self.dim == 3:
            rout = self.get_vec_routine(
                    "potfld%ddall" + ("_dp" if use_dipoles else ""))

            def wrapper(*args, **kwargs):
                kwargs["iffld"] = self.ifgrad
                pot, fld = rout(*args, **kwargs)
                if self.ifgrad:
                    grad = -fld
                else:
                    grad = 0
                return pot, grad

            # Doesn't work in in Py2
            # from functools import update_wrapper
            # update_wrapper(wrapper, rout)
            return wrapper
        else:
            raise ValueError("unsupported dimensionality")

    def get_expn_eval_routine(self, expn_kind):
        name = "%%dd%seval" % expn_kind
        rout = self.get_routine(name, "_vec")

        if self.dim == 2:
            def wrapper(*args, **kwargs):
                kwargs["ifgrad"] = self.ifgrad
                kwargs["ifhess"] = False

                pot, grad, hess = rout(*args, **kwargs)
                if not self.ifgrad:
                    grad = 0

                return pot, grad

            # Doesn't work in in Py2
            # from functools import update_wrapper
            # update_wrapper(wrapper, rout)
            return wrapper

        elif self.dim == 3:
            def wrapper(*args, **kwargs):
                kwargs["iffld"] = self.ifgrad
                pot, fld, ier = rout(*args, **kwargs)

                if (ier != 0).any():
                    raise RuntimeError("%s failed with nonzero ier" % name)

                if self.ifgrad:
                    grad = -fld
                else:
                    grad = 0

                return pot, grad

            # Doesn't work in in Py2
            # from functools import update_wrapper
            # update_wrapper(wrapper, rout)
            return wrapper
        else:
            raise ValueError("unsupported dimensionality")

    # }}}

# }}}


# {{{ wrangler

class FMMLibExpansionWrangler(ExpansionWranglerInterface):
    """Implements the :class:`boxtree.fmm.ExpansionWranglerInterface`
    by using pyfmmlib.

    Timing results returned by this wrangler contains the values *wall_elapsed*
    and (optionally, if supported) *process_elapsed*, which measure wall time
    and process time in seconds, respectively.
    """

    # {{{ constructor

    def __init__(self, tree_indep, traversal, fmm_level_to_nterms=None,
            dipole_vec=None, dipoles_already_reordered=False, nterms=None,
            optimized_m2l_precomputation_memory_cutoff_bytes=10**8,
            rotation_data=None):
        """
        :arg fmm_level_to_nterms: A callable that, upon being passed the tree
            and the tree level as an integer, returns the value of *nterms* for the
            multipole and local expansions on that level.
        :arg rotation_data: Either *None* or an instance of the
            :class:`FMMLibRotationDataInterface`. In three dimensions, passing
            *rotation_data* enables optimized M2L (List 2) translations.
            In two dimensions, this does nothing.
        :arg optimized_m2l_precomputation_memory_cutoff_bytes: When using
            optimized List 2 translations, an upper bound in bytes on the
            amount of storage to use for a precomputed rotation matrix.
        """

        if nterms is not None and fmm_level_to_nterms is not None:
            raise TypeError("may specify either fmm_level_to_nterms or nterms, "
                    "but not both")

        if nterms is not None:
            from warnings import warn
            warn("Passing nterms is deprecated. Pass fmm_level_to_nterms instead.",
                    DeprecationWarning, stacklevel=2)

            def fmm_level_to_nterms(tree, level):  # noqa pylint:disable=function-redefined
                return nterms

        super().__init__(tree_indep, traversal)

        tree = traversal.tree

        if tree_indep.dim != tree.dimensions:
            raise ValueError(f"Kernel dim ({tree_indep.dim}) "
                    f"does not match tree dim ({tree.dimensions})")

        self.level_nterms = np.array([
            fmm_level_to_nterms(tree, lev) for lev in range(tree.nlevels)
            ], dtype=np.int32)

        if tree_indep.helmholtz_k:
            logger.info("expansion orders by level used in Helmholtz FMM: %s",
                    self.level_nterms)

        self.rotation_data = rotation_data
        self.rotmat_cutoff_bytes = optimized_m2l_precomputation_memory_cutoff_bytes

        if self.dim == 3:
            if rotation_data is None:
                from warnings import warn
                warn(
                        "List 2 (multipole-to-local) translations will be "
                        "unoptimized. Supply a rotation_data argument to "
                        "FMMLibExpansionWrangler for optimized List 2.",
                        FMMLibRotationDataNotSuppliedWarning,
                        stacklevel=2)

            self.supports_optimized_m2l = rotation_data is not None
        else:
            self.supports_optimized_m2l = False

        # FIXME: dipole_vec shouldn't be stored here! Otherwise, we'll recompute
        # bunches of tree-dependent stuff for every new dipole vector.

        # It's not super bad because the dipole vectors are typically geometry
        # normals and thus change about at the same time as the tree... but there's
        # still no reason for them to be here.
        self.use_dipoles = dipole_vec is not None
        if self.use_dipoles:
            assert dipole_vec.shape == (self.dim, self.tree.nsources)

            if not dipoles_already_reordered:
                dipole_vec = self.reorder_sources(dipole_vec)

            self.dipole_vec = dipole_vec.copy(order="F")
        else:
            self.dipole_vec = None

    # }}}

    @property
    def dim(self):
        return self.tree.dimensions

    def level_to_rscale(self, level):
        result = self.tree.root_extent * 2 ** -level * self.tree_indep.rscale_factor
        if abs(result) > 1:
            result = 1
        if self.dim == 3 and self.tree_indep.eqn_letter == "l":
            # Laplace 3D uses the opposite convention compared to
            # all other cases.
            # https://gitlab.tiker.net/inducer/boxtree/merge_requests/81
            result = 1 / result
        return result

    @memoize_method
    def projection_quad_extra_kwargs(self, level=None, nterms=None):
        if level is None and nterms is None:
            raise TypeError("must pass exactly one of level or nterms")
        if level is not None and nterms is not None:
            raise TypeError("must pass exactly one of level or nterms")
        if level is not None:
            nterms = self.level_nterms[level]

        common_extra_kwargs = {}

        if self.dim == 3 and self.tree_indep.eqn_letter == "h":
            nquad = max(6, int(2.5*nterms))
            from pyfmmlib import legewhts
            xnodes, weights = legewhts(nquad, ifwhts=1)

            common_extra_kwargs = {
                    "xnodes": xnodes,
                    "wts": weights,
                    }

        return common_extra_kwargs

    # {{{ overridable target lists for the benefit of the QBX FMM

    def box_target_starts(self):
        return self.tree.box_target_starts

    def box_target_counts_nonchild(self):
        return self.tree.box_target_counts_nonchild

    def targets(self):
        return self.tree.targets

    # }}}

    # {{{ level starts

    def _expansions_level_starts(self, order_to_size):
        result = [0]
        for lev in range(self.tree.nlevels):
            lev_nboxes = (
                    self.tree.level_start_box_nrs[lev+1]
                    - self.tree.level_start_box_nrs[lev])

            expn_size = order_to_size(self.level_nterms[lev])
            result.append(
                    result[-1]
                    + expn_size * lev_nboxes)

        return result

    @memoize_method
    def multipole_expansions_level_starts(self):
        from pytools import product
        return self._expansions_level_starts(
                lambda nterms: product(
                    self.expansion_shape(nterms)))

    @memoize_method
    def local_expansions_level_starts(self):
        from pytools import product
        return self._expansions_level_starts(
                lambda nterms: product(
                    self.expansion_shape(nterms)))

    # }}}

    # {{{ views into arrays of expansions

    def multipole_expansions_view(self, mpole_exps, level):
        box_start, box_stop = self.tree.level_start_box_nrs[level:level+2]

        expn_start, expn_stop = \
                self.multipole_expansions_level_starts()[level:level+2]
        return (box_start,
                mpole_exps[expn_start:expn_stop].reshape(
                    box_stop-box_start,
                    *self.expansion_shape(self.level_nterms[level])))

    def local_expansions_view(self, local_exps, level):
        box_start, box_stop = self.tree.level_start_box_nrs[level:level+2]

        expn_start, expn_stop = \
                self.local_expansions_level_starts()[level:level+2]
        return (box_start,
                local_exps[expn_start:expn_stop].reshape(
                    box_stop-box_start,
                    *self.expansion_shape(self.level_nterms[level])))

    # }}}

    def get_source_kwargs(self, src_weights, pslice):
        if self.dipole_vec is None:
            return {
                    "charge": src_weights[pslice],
                    }
        else:
            if self.tree_indep.eqn_letter == "l" and self.dim == 2:
                return {
                        "dipstr": -src_weights[pslice] * (
                            self.dipole_vec[0, pslice]
                            + 1j * self.dipole_vec[1, pslice])
                        }
            else:
                return {
                        "dipstr": src_weights[pslice],
                        "dipvec": self.dipole_vec[:, pslice],
                        }

    # {{{ source/target particle wrangling

    def _get_source_slice(self, ibox):
        pstart = self.tree.box_source_starts[ibox]
        return slice(
                pstart, pstart + self.tree.box_source_counts_nonchild[ibox])

    def _get_target_slice(self, ibox):
        pstart = self.box_target_starts()[ibox]
        return slice(
                pstart, pstart + self.box_target_counts_nonchild()[ibox])

    @memoize_method
    def _get_single_sources_array(self):
        return np.array([
            self.tree.sources[idim]
            for idim in range(self.dim)
            ], order="F")

    def _get_sources(self, pslice):
        return self._get_single_sources_array()[:, pslice]

    @memoize_method
    def _get_single_targets_array(self):
        return np.array([
            self.targets()[idim]
            for idim in range(self.dim)
            ], order="F")

    def _get_targets(self, pslice):
        return self._get_single_targets_array()[:, pslice]

    @memoize_method
    def _get_single_box_centers_array(self):
        return np.array([
            self.tree.box_centers[idim]
            for idim in range(self.dim)
            ], order="F")

    # }}}

    # {{{ precompute rotation matrices for optimized m2l

    @memoize_method
    def m2l_rotation_matrices(self):
        # Returns a tuple (rotmatf, rotmatb, rotmat_order), consisting of the
        # forward rotation matrices, backward rotation matrices, and the
        # translation order of the matrices. rotmat_order is -1 if not
        # supported.

        rotmatf = None
        rotmatb = None
        rotmat_order = -1

        if not self.supports_optimized_m2l:
            return (rotmatf, rotmatb, rotmat_order)

        m2l_rotation_angles = self.rotation_data.m2l_rotation_angles()

        if len(m2l_rotation_angles) == 0:
            # The pyfmmlib wrapper may or may not complain if you give it a
            # zero-length array.
            return (rotmatf, rotmatb, rotmat_order)

        def mem_estimate(order):
            # Rotation matrix memory cost estimate.
            return (8
                    * (order + 1)**2
                    * (2*order + 1)
                    * len(m2l_rotation_angles))

        # Find the largest order we can use. Because the memory cost of the
        # matrices could be large, only precompute them if the cost estimate
        # for the order does not exceed the cutoff.
        for order in sorted(self.level_nterms, reverse=True):
            if mem_estimate(order) < self.rotmat_cutoff_bytes:
                rotmat_order = order
                break

        if rotmat_order == -1:
            return (rotmatf, rotmatb, rotmat_order)

        # Compute the rotation matrices.
        from pyfmmlib import rotviarecur3p_init_vec as rotmat_builder

        ier, rotmatf = (
                rotmat_builder(rotmat_order, m2l_rotation_angles))
        assert (0 == ier).all()

        ier, rotmatb = (
                rotmat_builder(rotmat_order, -m2l_rotation_angles))
        assert (0 == ier).all()

        return (rotmatf, rotmatb, rotmat_order)

    # }}}

    # {{{ data vector utilities

    def expansion_shape(self, nterms):
        if self.dim == 2 and self.tree_indep.eqn_letter == "l":
            return (nterms+1,)
        elif self.dim == 2 and self.tree_indep.eqn_letter == "h":
            return (2*nterms+1,)
        elif self.dim == 3:
            # This is the transpose of the Fortran format, to
            # minimize mismatch between C and Fortran orders.
            return (2*nterms+1, nterms+1,)
        else:
            raise ValueError("unsupported dimensionality")

    def multipole_expansion_zeros(self):
        return np.zeros(
                self.multipole_expansions_level_starts()[-1],
                dtype=self.tree_indep.dtype)

    def local_expansion_zeros(self):
        return np.zeros(
                self.local_expansions_level_starts()[-1],
                dtype=self.tree_indep.dtype)

    def output_zeros(self):
        if self.tree_indep.ifgrad:
            from pytools.obj_array import make_obj_array
            return make_obj_array([
                    np.zeros(self.tree.ntargets, self.tree_indep.dtype)
                    for i in range(1 + self.dim)])
        else:
            return np.zeros(self.tree.ntargets, self.tree_indep.dtype)

    def add_potgrad_onto_output(self, output, output_slice, pot, grad):
        if self.tree_indep.ifgrad:
            output[0, output_slice] += pot
            output[1:, output_slice] += grad
        else:
            output[output_slice] += pot

    # }}}

    @log_process(logger)
    def reorder_sources(self, source_array):
        return source_array[..., self.tree.user_source_ids]

    @log_process(logger)
    def reorder_potentials(self, potentials):
        return potentials[self.tree.sorted_target_ids]

    @log_process(logger)
    @return_timing_data
    def form_multipoles(self, level_start_source_box_nrs, source_boxes,
            src_weight_vecs):
        src_weights, = src_weight_vecs
        formmp = self.tree_indep.get_routine(
                "%ddformmp" + ("_dp" if self.use_dipoles else ""))

        mpoles = self.multipole_expansion_zeros()
        for lev in range(self.tree.nlevels):
            start, stop = level_start_source_box_nrs[lev:lev+2]
            if start == stop:
                continue

            level_start_ibox, mpoles_view = self.multipole_expansions_view(
                    mpoles, lev)

            rscale = self.level_to_rscale(lev)

            for src_ibox in source_boxes[start:stop]:
                pslice = self._get_source_slice(src_ibox)

                if pslice.stop - pslice.start == 0:
                    continue

                kwargs = {}
                kwargs.update(self.tree_indep.kernel_kwargs)
                kwargs.update(self.get_source_kwargs(src_weights, pslice))

                ier, mpole = formmp(
                        rscale=rscale,
                        source=self._get_sources(pslice),
                        center=self.tree.box_centers[:, src_ibox],
                        nterms=self.level_nterms[lev],
                        **kwargs)

                if ier:
                    raise RuntimeError("formmp failed")

                mpoles_view[src_ibox-level_start_ibox] = mpole.T

        return mpoles

    @log_process(logger)
    @return_timing_data
    def coarsen_multipoles(self, level_start_source_parent_box_nrs,
            source_parent_boxes, mpoles):
        tree = self.tree

        mpmp = self.tree_indep.get_translation_routine(self, "%ddmpmp")

        # nlevels-1 is the last valid level index
        # nlevels-2 is the last valid level that could have children
        #
        # 3 is the last relevant source_level.
        # 2 is the last relevant target_level.
        # (because no level 1 box will be well-separated from another)
        for source_level in range(tree.nlevels-1, 2, -1):
            target_level = source_level - 1
            start, stop = level_start_source_parent_box_nrs[
                            target_level:target_level+2]

            source_level_start_ibox, source_mpoles_view = \
                    self.multipole_expansions_view(mpoles, source_level)
            target_level_start_ibox, target_mpoles_view = \
                    self.multipole_expansions_view(mpoles, target_level)

            source_rscale = self.level_to_rscale(source_level)
            target_rscale = self.level_to_rscale(target_level)

            for ibox in source_parent_boxes[start:stop]:
                parent_center = tree.box_centers[:, ibox]
                for child in tree.box_child_ids[:, ibox]:
                    if child:
                        child_center = tree.box_centers[:, child]

                        kwargs = {}
                        if self.dim == 3 and self.tree_indep.eqn_letter == "h":
                            kwargs["radius"] = tree.root_extent * 2**(-target_level)

                        kwargs.update(self.tree_indep.kernel_kwargs)

                        new_mp = mpmp(
                                rscale1=source_rscale,
                                center1=child_center,
                                expn1=source_mpoles_view[
                                    child - source_level_start_ibox].T,

                                rscale2=target_rscale,
                                center2=parent_center,
                                nterms2=self.level_nterms[target_level],

                                **kwargs)

                        target_mpoles_view[
                                ibox - target_level_start_ibox] += new_mp[..., 0].T

        return mpoles

    @log_process(logger)
    @return_timing_data
    def eval_direct(self, target_boxes, neighbor_sources_starts,
            neighbor_sources_lists, src_weight_vecs):
        src_weights, = src_weight_vecs
        output = self.output_zeros()

        ev = self.tree_indep.get_direct_eval_routine(self.use_dipoles)

        for itgt_box, tgt_ibox in enumerate(target_boxes):
            tgt_pslice = self._get_target_slice(tgt_ibox)

            if tgt_pslice.stop - tgt_pslice.start == 0:
                continue

            # tgt_result = np.zeros(
            #         tgt_pslice.stop - tgt_pslice.start, self.tree_indep.dtype)
            tgt_pot_result = 0
            tgt_grad_result = 0

            start, end = neighbor_sources_starts[itgt_box:itgt_box+2]
            for src_ibox in neighbor_sources_lists[start:end]:
                src_pslice = self._get_source_slice(src_ibox)

                if src_pslice.stop - src_pslice.start == 0:
                    continue

                kwargs = {}
                kwargs.update(self.tree_indep.kernel_kwargs)
                kwargs.update(self.get_source_kwargs(src_weights, src_pslice))

                tmp_pot, tmp_grad = ev(
                        sources=self._get_sources(src_pslice),
                        targets=self._get_targets(tgt_pslice),
                        **kwargs)

                tgt_pot_result += tmp_pot
                tgt_grad_result += tmp_grad

            self.add_potgrad_onto_output(
                    output, tgt_pslice, tgt_pot_result, tgt_grad_result)

        return output

    @log_process(logger)
    @return_timing_data
    def multipole_to_local(self,
            level_start_target_or_target_parent_box_nrs,
            target_or_target_parent_boxes,
            starts, lists, mpole_exps):
        tree = self.tree
        local_exps = self.local_expansion_zeros()

        # Precomputed rotation matrices (matrices of larger order can be used
        # for translations of smaller order)
        rotmatf, rotmatb, rotmat_order = self.m2l_rotation_matrices()

        for lev in range(self.tree.nlevels):
            lstart, lstop = level_start_target_or_target_parent_box_nrs[lev:lev+2]
            if lstart == lstop:
                continue

            starts_on_lvl = starts[lstart:lstop+1]

            mploc = self.tree_indep.get_translation_routine(
                    self, "%ddmploc", vec_suffix="_imany")

            kwargs = {}

            # {{{ set up optimized m2l, if applicable

            if self.level_nterms[lev] <= rotmat_order:
                m2l_rotation_lists = self.rotation_data.m2l_rotation_lists()
                assert len(m2l_rotation_lists) == len(lists)

                mploc = self.tree_indep.get_translation_routine(
                        self, "%ddmploc", vec_suffix="2_trunc_imany")

                kwargs["ldm"] = rotmat_order
                kwargs["nterms"] = self.level_nterms[lev]
                kwargs["nterms1"] = self.level_nterms[lev]

                kwargs["rotmatf"] = rotmatf
                kwargs["rotmatf_offsets"] = m2l_rotation_lists
                kwargs["rotmatf_starts"] = starts_on_lvl

                kwargs["rotmatb"] = rotmatb
                kwargs["rotmatb_offsets"] = m2l_rotation_lists
                kwargs["rotmatb_starts"] = starts_on_lvl

            # }}}

            source_level_start_ibox, source_mpoles_view = \
                    self.multipole_expansions_view(mpole_exps, lev)
            target_level_start_ibox, target_local_exps_view = \
                    self.local_expansions_view(local_exps, lev)

            ntgt_boxes = lstop-lstart
            itgt_box_vec = np.arange(ntgt_boxes)
            tgt_ibox_vec = target_or_target_parent_boxes[lstart:lstop]

            nsrc_boxes_per_tgt_box = (
                    starts[lstart + itgt_box_vec+1] - starts[lstart + itgt_box_vec])

            nsrc_boxes = np.sum(nsrc_boxes_per_tgt_box)

            src_boxes_starts = np.empty(ntgt_boxes+1, dtype=np.int32)
            src_boxes_starts[0] = 0
            src_boxes_starts[1:] = np.cumsum(nsrc_boxes_per_tgt_box)

            rscale = self.level_to_rscale(lev)

            rscale1 = np.ones(nsrc_boxes) * rscale
            rscale1_offsets = np.arange(nsrc_boxes)

            if self.dim == 3 and self.tree_indep.eqn_letter == "h":
                kwargs["radius"] = (
                        tree.root_extent * 2**(-lev)
                        * np.ones(ntgt_boxes))

            rscale2 = np.ones(ntgt_boxes, np.float64) * rscale

            # These get max'd/added onto: pass initialized versions.
            if self.dim == 3:
                ier = np.zeros(ntgt_boxes, dtype=np.int32)
                kwargs["ier"] = ier

            expn2 = np.zeros(
                    (ntgt_boxes,) + self.expansion_shape(self.level_nterms[lev]),
                    dtype=self.tree_indep.dtype)

            kwargs.update(self.tree_indep.kernel_kwargs)

            expn2 = mploc(
                    rscale1=rscale1,
                    rscale1_offsets=rscale1_offsets,
                    rscale1_starts=src_boxes_starts,

                    center1=tree.box_centers,
                    center1_offsets=lists,
                    center1_starts=starts_on_lvl,

                    expn1=source_mpoles_view.T,
                    expn1_offsets=lists - source_level_start_ibox,
                    expn1_starts=starts_on_lvl,

                    rscale2=rscale2,
                    # FIXME: wrong layout, will copy
                    center2=tree.box_centers[:, tgt_ibox_vec],
                    expn2=expn2.T,

                    nterms2=self.level_nterms[lev],

                    **kwargs).T

            target_local_exps_view[tgt_ibox_vec - target_level_start_ibox] += expn2

        return local_exps

    @log_process(logger)
    @return_timing_data
    def eval_multipoles(self,
            target_boxes_by_source_level, sep_smaller_nonsiblings_by_level,
            mpole_exps):
        output = self.output_zeros()

        mpeval = self.tree_indep.get_expn_eval_routine("mp")

        for isrc_level, ssn in enumerate(sep_smaller_nonsiblings_by_level):
            source_level_start_ibox, source_mpoles_view = \
                    self.multipole_expansions_view(mpole_exps, isrc_level)

            rscale = self.level_to_rscale(isrc_level)

            for itgt_box, tgt_ibox in \
                    enumerate(target_boxes_by_source_level[isrc_level]):
                tgt_pslice = self._get_target_slice(tgt_ibox)

                if tgt_pslice.stop - tgt_pslice.start == 0:
                    continue

                tgt_pot = 0
                tgt_grad = 0
                start, end = ssn.starts[itgt_box:itgt_box+2]
                for src_ibox in ssn.lists[start:end]:

                    tmp_pot, tmp_grad = mpeval(
                            rscale=rscale,
                            center=self.tree.box_centers[:, src_ibox],
                            expn=source_mpoles_view[
                                src_ibox - source_level_start_ibox].T,
                            ztarg=self._get_targets(tgt_pslice),
                            **self.tree_indep.kernel_kwargs)

                    tgt_pot = tgt_pot + tmp_pot
                    tgt_grad = tgt_grad + tmp_grad

                self.add_potgrad_onto_output(
                        output, tgt_pslice, tgt_pot, tgt_grad)

        return output

    @log_process(logger)
    @return_timing_data
    def form_locals(self,
            level_start_target_or_target_parent_box_nrs,
            target_or_target_parent_boxes, starts, lists, src_weight_vecs):
        src_weights, = src_weight_vecs
        local_exps = self.local_expansion_zeros()

        formta = self.tree_indep.get_routine(
                "%ddformta" + ("_dp" if self.use_dipoles else ""), suffix="_imany")

        sources = self._get_single_sources_array()
        # sources_starts / sources_lists is a CSR list mapping box centers to
        # lists of starting indices into the sources array. To get the starting
        # source indices we have to look at box_source_starts.
        sources_offsets = self.tree.box_source_starts[lists]

        # nsources_starts / nsources_lists is a CSR list mapping box centers to
        # lists of indices into nsources, each of which represents a source
        # count.
        nsources = self.tree.box_source_counts_nonchild
        nsources_offsets = lists

        # centers is indexed into by values of centers_offsets, which is a list
        # mapping box indices to box center indices.
        centers = self._get_single_box_centers_array()

        source_kwargs = self.get_source_kwargs(src_weights, slice(None))

        for lev in range(self.tree.nlevels):
            lev_start, lev_stop = \
                    level_start_target_or_target_parent_box_nrs[lev:lev+2]

            if lev_start == lev_stop:
                continue

            target_box_start, target_local_exps_view = \
                    self.local_expansions_view(local_exps, lev)

            centers_offsets = target_or_target_parent_boxes[lev_start:lev_stop]

            rscale = self.level_to_rscale(lev)

            sources_starts = starts[lev_start:1 + lev_stop]
            nsources_starts = sources_starts

            kwargs = {}
            kwargs.update(self.tree_indep.kernel_kwargs)
            for key, val in source_kwargs.items():
                kwargs[key] = val
                # Add CSR lists mapping box centers to lists of starting positions
                # in the array of source strengths.
                # Since the source strengths have the same order as the sources,
                # these lists are the same as those for starting position in the
                # sources array.
                kwargs[key + "_starts"] = sources_starts
                kwargs[key + "_offsets"] = sources_offsets

            ier, expn = formta(
                    rscale=rscale,
                    sources=sources,
                    sources_offsets=sources_offsets,
                    sources_starts=sources_starts,
                    nsources=nsources,
                    nsources_starts=nsources_starts,
                    nsources_offsets=nsources_offsets,
                    centers=centers,
                    centers_offsets=centers_offsets,
                    nterms=self.level_nterms[lev],
                    **kwargs)

            if ier.any():
                raise RuntimeError("formta failed")

            target_local_exps_view[
                    target_or_target_parent_boxes[lev_start:lev_stop]
                    - target_box_start] = expn.T

        return local_exps

    @log_process(logger)
    @return_timing_data
    def refine_locals(self, level_start_target_or_target_parent_box_nrs,
            target_or_target_parent_boxes, local_exps):

        locloc = self.tree_indep.get_translation_routine(self, "%ddlocloc")

        for target_lev in range(1, self.tree.nlevels):
            start, stop = level_start_target_or_target_parent_box_nrs[
                    target_lev:target_lev+2]

            source_lev = target_lev - 1

            source_level_start_ibox, source_local_exps_view = \
                    self.local_expansions_view(local_exps, source_lev)
            target_level_start_ibox, target_local_exps_view = \
                    self.local_expansions_view(local_exps, target_lev)
            source_rscale = self.level_to_rscale(source_lev)
            target_rscale = self.level_to_rscale(target_lev)

            for tgt_ibox in target_or_target_parent_boxes[start:stop]:
                tgt_center = self.tree.box_centers[:, tgt_ibox]
                src_ibox = self.tree.box_parent_ids[tgt_ibox]
                src_center = self.tree.box_centers[:, src_ibox]

                kwargs = {}
                if self.dim == 3 and self.tree_indep.eqn_letter == "h":
                    kwargs["radius"] = self.tree.root_extent * 2**(-target_lev)

                kwargs.update(self.tree_indep.kernel_kwargs)
                tmp_loc_exp = locloc(
                            rscale1=source_rscale,
                            center1=src_center,
                            expn1=source_local_exps_view[
                                src_ibox - source_level_start_ibox].T,

                            rscale2=target_rscale,
                            center2=tgt_center,
                            nterms2=self.level_nterms[target_lev],

                            **kwargs)[..., 0]

                target_local_exps_view[
                        tgt_ibox - target_level_start_ibox] += tmp_loc_exp.T

        return local_exps

    @log_process(logger)
    @return_timing_data
    def eval_locals(self, level_start_target_box_nrs, target_boxes, local_exps):
        output = self.output_zeros()
        taeval = self.tree_indep.get_expn_eval_routine("ta")

        for lev in range(self.tree.nlevels):
            start, stop = level_start_target_box_nrs[lev:lev+2]
            if start == stop:
                continue

            source_level_start_ibox, source_local_exps_view = \
                    self.local_expansions_view(local_exps, lev)

            rscale = self.level_to_rscale(lev)

            for tgt_ibox in target_boxes[start:stop]:
                tgt_pslice = self._get_target_slice(tgt_ibox)

                if tgt_pslice.stop - tgt_pslice.start == 0:
                    continue

                tmp_pot, tmp_grad = taeval(
                        rscale=rscale,
                        center=self.tree.box_centers[:, tgt_ibox],
                        expn=source_local_exps_view[
                            tgt_ibox - source_level_start_ibox].T,
                        ztarg=self._get_targets(tgt_pslice),

                        **self.tree_indep.kernel_kwargs)

                self.add_potgrad_onto_output(
                        output, tgt_pslice, tmp_pot, tmp_grad)

        return output

    @log_process(logger)
    def finalize_potentials(self, potential):
        if self.tree_indep.eqn_letter == "l" and self.dim == 2:
            scale_factor = -1/(2*np.pi)
        elif self.tree_indep.eqn_letter == "h" and self.dim == 2:
            scale_factor = 1
        elif self.tree_indep.eqn_letter in ["l", "h"] and self.dim == 3:
            scale_factor = 1/(4*np.pi)
        else:
            raise NotImplementedError(
                    "scale factor for pyfmmlib %s for %d dimensions" % (
                        self.tree_indep.eqn_letter,
                        self.dim))

        if self.tree_indep.eqn_letter == "l" and self.dim == 2:
            potential = potential.real

        return potential * scale_factor

# }}}


# vim: foldmethod=marker<|MERGE_RESOLUTION|>--- conflicted
+++ resolved
@@ -1,5 +1,4 @@
 """
-<<<<<<< HEAD
 Integrates :mod:`boxtree` with
 `pyfmmlib <http://pypi.python.org/pypi/pyfmmlib>`_.
 
@@ -12,18 +11,6 @@
 .. autoclass:: FMMLibRotationDataInterface
 .. autoclass:: FMMLibRotationData
 .. autoclass:: FMMLibRotationDataNotSuppliedWarning
-=======
-Integration with PyFMMLib
--------------------------
-
-.. autoclass:: FMMLibRotationDataInterface
-
-.. autoclass:: FMMLibRotationData
-
-.. autoclass:: FMMLibRotationDataNotSuppliedWarning
-
-.. autoclass:: FMMLibExpansionWrangler
->>>>>>> a09a0f5e
 """
 
 __copyright__ = "Copyright (C) 2013 Andreas Kloeckner"
@@ -54,14 +41,11 @@
 
 import numpy as np
 
-<<<<<<< HEAD
 from pytools import memoize_method, log_process
 from boxtree.timing import return_timing_data
 from boxtree.fmm import TreeIndependentDataForWrangler, ExpansionWranglerInterface
 
 
-=======
->>>>>>> a09a0f5e
 # {{{ rotation data interface
 
 class FMMLibRotationDataInterface:
@@ -131,15 +115,8 @@
 
 # {{{ tree-independent data for wrangler
 
-<<<<<<< HEAD
 class FMMLibTreeIndependentDataForWrangler(TreeIndependentDataForWrangler):
     """
-=======
-    Timing results returned by this wrangler contains the values *wall_elapsed*
-    and (optionally, if supported) *process_elapsed*, which measure wall time
-    and process time in seconds, respectively.
-
->>>>>>> a09a0f5e
     .. automethod:: __init__
     """
 

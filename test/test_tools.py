--- conflicted
+++ resolved
@@ -1,10 +1,3 @@
-<<<<<<< HEAD
-from __future__ import division, absolute_import, print_function
-=======
-import numpy as np
-import pyopencl as cl
->>>>>>> d41fcdc4
-
 __copyright__ = "Copyright (C) 2012 Andreas Kloeckner \
                  Copyright (C) 2017 Matt Wala \
                  Copyright (C) 2018 Hao Gao"

Python 2.7 POCL:
    script:
    - export PY_EXE=python2.7
    - export PYOPENCL_TEST=portable
    - export EXTRA_INSTALL="pybind11 numpy mako"
    - curl -L -O -k https://gitlab.tiker.net/inducer/ci-support/raw/master/build-and-test-py-project.sh
    - ". ./build-and-test-py-project.sh"
    tags:
    - python2.7
    - pocl
    except:
    - tags
    artifacts:
        reports:
            junit: test/pytest.xml

Python 3 Titan V:
    script:
    - export PY_EXE=python3
    - export PYOPENCL_TEST=nvi:titan
    - EXTRA_INSTALL="pybind11 numpy mako"
    - curl -L -O -k https://gitlab.tiker.net/inducer/ci-support/raw/master/build-and-test-py-project.sh
    - ". ./build-and-test-py-project.sh"
    tags:
    - python3
    - nvidia-titan-v
    allow_failure: true
    except:
    - tags
    artifacts:
        reports:
            junit: test/pytest.xml

#Python 3 Titan X:
#    script:
#    - export PY_EXE=python3
#    - export PYOPENCL_TEST=nvi:titan
#    - EXTRA_INSTALL="pybind11 numpy mako"
#    - curl -L -O -k https://gitlab.tiker.net/inducer/ci-support/raw/master/build-and-test-py-project.sh
#    - ". ./build-and-test-py-project.sh"
#    tags:
#    - python3
#    - nvidia-titan-x
#    except:
#    - tags
#    artifacts:
#        reports:
#            junit: test/pytest.xml

Python 3 K40:
    script:
    - export PY_EXE=python3
    - export PYOPENCL_TEST=nvi:k40
    - export EXTRA_INSTALL="pybind11 numpy mako"
    - curl -L -O -k https://gitlab.tiker.net/inducer/ci-support/raw/master/build-and-test-py-project.sh
    - ". ./build-and-test-py-project.sh"
    allow_failure: true
    tags:
    - python3
    - nvidia-k40
    except:
    - tags
    artifacts:
        reports:
            junit: test/pytest.xml

Python 3 POCL:
    script:
    - export PY_EXE=python3
    - export PYOPENCL_TEST=portable
    - export EXTRA_INSTALL="pybind11 numpy mako"
    - curl -L -O -k https://gitlab.tiker.net/inducer/ci-support/raw/master/build-and-test-py-project.sh
    - ". ./build-and-test-py-project.sh"
    tags:
    - python3
    - pocl
    except:
    - tags
    artifacts:
        reports:
            junit: test/pytest.xml

<<<<<<< HEAD
Python 3 POCL MPI:
    script:
    - export PY_EXE=python3
    - export PYOPENCL_TEST=portable
    - export EXTRA_INSTALL="numpy mako mpi4py"
    - export PYTEST_ADDOPTS="-k mpi --capture=no"
    - curl -L -O -k https://gitlab.tiker.net/inducer/ci-support/raw/master/build-and-test-py-project.sh
    - ". ./build-and-test-py-project.sh"
    tags:
    - python3
    - pocl
    except:
    - tags
=======
Python 3 POCL Examples:
  script:
  - test -n "$SKIP_EXAMPLES" && exit
  - export PY_EXE=python3
  - export PYOPENCL_TEST=portable
  - export EXTRA_INSTALL="pybind11 numpy mako pyvisfile matplotlib"
  - curl -L -O -k https://gitlab.tiker.net/inducer/ci-support/raw/master/build-py-project-and-run-examples.sh
  - ". ./build-py-project-and-run-examples.sh"
  tags:
  - python3
  - pocl
  except:
  - tags
  artifacts:
    reports:
      junit: test/pytest.xml
>>>>>>> 0f8479cd

Pylint:
  script:
  - export PY_EXE=python3
  - EXTRA_INSTALL="pybind11 numpy mako matplotlib"
  - curl -L -O -k https://gitlab.tiker.net/inducer/ci-support/raw/master/prepare-and-run-pylint.sh
  - ". ./prepare-and-run-pylint.sh boxtree test/test_*.py"
  tags:
  - python3
  except:
  - tags

Documentation:
    script:
    - EXTRA_INSTALL="pybind11 numpy mako"
    - curl -L -O -k https://gitlab.tiker.net/inducer/ci-support/raw/master/build-docs.sh
    - ". ./build-docs.sh"
    tags:
    - python3
    only:
    - master

Flake8:
    script:
    - curl -L -O -k https://gitlab.tiker.net/inducer/ci-support/raw/master/prepare-and-run-flake8.sh
    - ". ./prepare-and-run-flake8.sh boxtree test"
    tags:
    - python3
    except:
    - tags<|MERGE_RESOLUTION|>--- conflicted
+++ resolved
@@ -80,12 +80,11 @@
         reports:
             junit: test/pytest.xml
 
-<<<<<<< HEAD
 Python 3 POCL MPI:
     script:
     - export PY_EXE=python3
     - export PYOPENCL_TEST=portable
-    - export EXTRA_INSTALL="numpy mako mpi4py"
+    - export EXTRA_INSTALL="numpy mako mpi4py pybind11"
     - export PYTEST_ADDOPTS="-k mpi --capture=no"
     - curl -L -O -k https://gitlab.tiker.net/inducer/ci-support/raw/master/build-and-test-py-project.sh
     - ". ./build-and-test-py-project.sh"
@@ -94,7 +93,7 @@
     - pocl
     except:
     - tags
-=======
+
 Python 3 POCL Examples:
   script:
   - test -n "$SKIP_EXAMPLES" && exit
@@ -111,12 +110,12 @@
   artifacts:
     reports:
       junit: test/pytest.xml
->>>>>>> 0f8479cd
+
 
 Pylint:
   script:
   - export PY_EXE=python3
-  - EXTRA_INSTALL="pybind11 numpy mako matplotlib"
+  - EXTRA_INSTALL="pybind11 numpy mako matplotlib mpi4py"
   - curl -L -O -k https://gitlab.tiker.net/inducer/ci-support/raw/master/prepare-and-run-pylint.sh
   - ". ./prepare-and-run-pylint.sh boxtree test/test_*.py"
   tags:

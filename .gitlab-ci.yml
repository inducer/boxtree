Python 3 POCL:
    script:
    - export PY_EXE=python3
    - export PYOPENCL_TEST=portable:pthread
    - export EXTRA_INSTALL="pybind11 numpy mako matplotlib"
    - curl -L -O https://gitlab.tiker.net/inducer/ci-support/raw/main/build-and-test-py-project.sh
    - ". ./build-and-test-py-project.sh"
    tags:
    - python3
    - pocl
    except:
    - tags
    artifacts:
        reports:
            junit: test/pytest.xml

Python 3 POCL Titan V:
    script:
    - export PYOPENCL_TEST=portable:titan
    - CONDA_ENVIRONMENT=.test-conda-env-py3.yml
    - export MPLBACKEND=Agg
    - curl -L -O https://gitlab.tiker.net/inducer/ci-support/raw/main/build-and-test-py-project-within-miniconda.sh
    - ". ./build-and-test-py-project-within-miniconda.sh"
    tags:
    - nvidia-titan-v
    except:
    - tags
    artifacts:
        reports:
            junit: test/pytest.xml

Python 3 POCL Titan X:
    script:
    - export PYOPENCL_TEST=portable:titan
    - CONDA_ENVIRONMENT=.test-conda-env-py3.yml
    - export MPLBACKEND=Agg
    - curl -L -O https://gitlab.tiker.net/inducer/ci-support/raw/main/build-and-test-py-project-within-miniconda.sh
    - ". ./build-and-test-py-project-within-miniconda.sh"
    tags:
    - nvidia-titan-x
    except:
    - tags
    artifacts:
        reports:
            junit: test/pytest.xml

Python 3 POCL K40:
    script:
    - export PYOPENCL_TEST=portable:k40
    - CONDA_ENVIRONMENT=.test-conda-env-py3.yml
    - export MPLBACKEND=Agg
    - curl -L -O https://gitlab.tiker.net/inducer/ci-support/raw/main/build-and-test-py-project-within-miniconda.sh
    - ". ./build-and-test-py-project-within-miniconda.sh"
    tags:
    - nvidia-k40
    except:
    - tags
    artifacts:
        reports:
            junit: test/pytest.xml

Python 3 POCL MPI:
    script:
    - export PY_EXE=python3
    - export PYOPENCL_TEST=portable
    - export EXTRA_INSTALL="numpy mako mpi4py pybind11"
    - export PYTEST_ADDOPTS="-k mpi --capture=no"
    - curl -L -O -k https://gitlab.tiker.net/inducer/ci-support/raw/master/build-and-test-py-project.sh
    - ". ./build-and-test-py-project.sh"
    tags:
    - python3
    - pocl
    except:
    - tags

Python 3 POCL Examples:
  script:
  - test -n "$SKIP_EXAMPLES" && exit
  - export PY_EXE=python3
  - export PYOPENCL_TEST=portable:pthread
  - export EXTRA_INSTALL="pybind11 numpy mako pyvisfile matplotlib"
  - curl -L -O https://gitlab.tiker.net/inducer/ci-support/raw/main/build-py-project-and-run-examples.sh
  - ". ./build-py-project-and-run-examples.sh"
  tags:
  - python3
  - pocl
  except:
  - tags
  artifacts:
    reports:
      junit: test/pytest.xml


Pylint:
  script:
  - export PY_EXE=python3
<<<<<<< HEAD
  - EXTRA_INSTALL="pybind11 numpy mako matplotlib mpi4py"
  - curl -L -O -k https://gitlab.tiker.net/inducer/ci-support/raw/main/prepare-and-run-pylint.sh
=======
  - EXTRA_INSTALL="pybind11 numpy mako matplotlib"
  - curl -L -O https://gitlab.tiker.net/inducer/ci-support/raw/main/prepare-and-run-pylint.sh
>>>>>>> 5d13e04b
  - ". ./prepare-and-run-pylint.sh boxtree test/test_*.py"
  tags:
  - python3
  except:
  - tags

Documentation:
    script:
<<<<<<< HEAD
    - EXTRA_INSTALL="pybind11 numpy mako mpi4py"
    - curl -L -O -k https://gitlab.tiker.net/inducer/ci-support/raw/main/build-docs.sh
=======
    - EXTRA_INSTALL="pybind11 numpy mako"
    - curl -L -O https://gitlab.tiker.net/inducer/ci-support/raw/main/build-docs.sh
>>>>>>> 5d13e04b
    - ". ./build-docs.sh"
    tags:
    - python3

Flake8:
    script:
    - curl -L -O https://gitlab.tiker.net/inducer/ci-support/raw/main/prepare-and-run-flake8.sh
    - ". ./prepare-and-run-flake8.sh boxtree test examples"
    tags:
    - python3
    except:
    - tags<|MERGE_RESOLUTION|>--- conflicted
+++ resolved
@@ -94,13 +94,8 @@
 Pylint:
   script:
   - export PY_EXE=python3
-<<<<<<< HEAD
   - EXTRA_INSTALL="pybind11 numpy mako matplotlib mpi4py"
-  - curl -L -O -k https://gitlab.tiker.net/inducer/ci-support/raw/main/prepare-and-run-pylint.sh
-=======
-  - EXTRA_INSTALL="pybind11 numpy mako matplotlib"
   - curl -L -O https://gitlab.tiker.net/inducer/ci-support/raw/main/prepare-and-run-pylint.sh
->>>>>>> 5d13e04b
   - ". ./prepare-and-run-pylint.sh boxtree test/test_*.py"
   tags:
   - python3
@@ -109,13 +104,8 @@
 
 Documentation:
     script:
-<<<<<<< HEAD
     - EXTRA_INSTALL="pybind11 numpy mako mpi4py"
-    - curl -L -O -k https://gitlab.tiker.net/inducer/ci-support/raw/main/build-docs.sh
-=======
-    - EXTRA_INSTALL="pybind11 numpy mako"
     - curl -L -O https://gitlab.tiker.net/inducer/ci-support/raw/main/build-docs.sh
->>>>>>> 5d13e04b
     - ". ./build-docs.sh"
     tags:
     - python3
